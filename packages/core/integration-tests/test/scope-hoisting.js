import assert from 'assert';
import path from 'path';
import nullthrows from 'nullthrows';
<<<<<<< HEAD
import {escapeMarkdown, normalizePath} from '@parcel/utils';
=======
import {md} from '@parcel/diagnostic';
>>>>>>> a2eb5b52
import {
  assertBundles,
  assertDependencyWasDeferred,
  bundle as _bundle,
  bundler as _bundler,
  distDir,
  findAsset,
  findDependency,
  getNextBuild,
  mergeParcelOptions,
  outputFS,
  overlayFS,
  run,
  runBundle,
} from '@parcel/test-utils';

const bundle = (name, opts = {}) => {
  return _bundle(
    name,
    // $FlowFixMe
    mergeParcelOptions(
      {
        defaultTargetOptions: {
          shouldScopeHoist: true,
        },
      },
      opts,
    ),
  );
};

const bundler = (name, opts = {}) => {
  return _bundler(
    name,
    // $FlowFixMe
    mergeParcelOptions(
      {
        defaultTargetOptions: {
          shouldScopeHoist: true,
        },
      },
      opts,
    ),
  );
};

describe('scope hoisting', function() {
  describe('es6', function() {
    it('supports default imports and exports of expressions', async function() {
      let b = await bundle(
        path.join(
          __dirname,
          '/integration/scope-hoisting/es6/default-export-expression/a.js',
        ),
      );

      let output = await run(b);
      assert.equal(output, 2);
    });

    it('supports default imports and exports of declarations', async function() {
      let b = await bundle(
        path.join(
          __dirname,
          '/integration/scope-hoisting/es6/default-export-declaration/a.js',
        ),
      );

      let output = await run(b);
      assert.equal(output, 2);
    });

    it('supports default imports and exports of anonymous declarations', async function() {
      let b = await bundle(
        path.join(
          __dirname,
          '/integration/scope-hoisting/es6/default-export-anonymous/a.js',
        ),
      );

      let output = await run(b);
      assert.equal(output, 2);
    });

    it('supports default imports and exports of variables', async function() {
      let b = await bundle(
        path.join(
          __dirname,
          '/integration/scope-hoisting/es6/default-export-variable/a.js',
        ),
      );

      let output = await run(b);
      assert.equal(output, 2);
    });

    it('supports named imports and exports of declarations', async function() {
      let b = await bundle(
        path.join(
          __dirname,
          '/integration/scope-hoisting/es6/named-export-declaration/a.js',
        ),
      );

      let output = await run(b);
      assert.equal(output, 2);
    });

    it('supports named imports and exports of variables', async function() {
      let b = await bundle(
        path.join(
          __dirname,
          '/integration/scope-hoisting/es6/named-export-variable/a.js',
        ),
      );

      let output = await run(b);
      assert.equal(output, 2);
    });

    it('supports renaming non-ASCII identifiers', async function() {
      let b = await bundle(
        path.join(
          __dirname,
          '/integration/scope-hoisting/es6/non-ascii-identifiers/a.js',
        ),
      );

      let output = await run(b);
      assert.deepEqual(output, [1, 2, 3, 4]);
    });

    it('supports renaming superclass identifiers', async function() {
      let b = await bundle(
        path.join(
          __dirname,
          '/integration/scope-hoisting/es6/rename-superclass/a.js',
        ),
      );
      let output = await run(b);
      assert.equal(output, 2);
    });

    it('supports renaming imports', async function() {
      let b = await bundle(
        path.join(
          __dirname,
          '/integration/scope-hoisting/es6/renamed-import/a.js',
        ),
      );

      let output = await run(b);
      assert.equal(output, 2);
    });

    it('supports renaming exports', async function() {
      let b = await bundle(
        path.join(
          __dirname,
          '/integration/scope-hoisting/es6/renamed-export/a.js',
        ),
      );

      let output = await run(b);
      assert.equal(output, 2);
    });

    it('supports importing from a reexporting asset in an anchestor (1)', async function() {
      let b = await bundle(
        path.join(
          __dirname,
          '/integration/scope-hoisting/es6/ancestor-reexport/a.js',
        ),
      );

      let output = await run(b);
      assert.deepEqual(output, ['index', 'async']);
    });

    it('supports importing from a reexporting asset in an anchestor (2)', async function() {
      let b = await bundle(
        path.join(
          __dirname,
          '/integration/scope-hoisting/es6/ancestor-reexport2/a.js',
        ),
      );

      let output = await run(b);
      assert.deepEqual(output, [123, 123]);
    });

    it('supports importing from a reexporting asset in an anchestor (3)', async function() {
      let b = await bundle(
        path.join(
          __dirname,
          '/integration/scope-hoisting/es6/ancestor-reexport2/b.js',
        ),
      );

      let output = await run(b);
      assert.deepEqual(output, [123, 123]);
    });

    it('supports async import of internalized asset with unused return value', async function() {
      let b = await bundle(
        path.join(
          __dirname,
          '/integration/scope-hoisting/es6/async-internalize-unused/a.js',
        ),
      );

      let output = await run(b);
      assert.strictEqual(output, 'bc');
    });

    it('supports importing a namespace of exported values', async function() {
      let b = await bundle(
        path.join(
          __dirname,
          '/integration/scope-hoisting/es6/import-namespace/a.js',
        ),
      );

      let output = await run(b);
      assert.equal(output, 2);
    });

    it('supports namespace imports of excluded assets (node_modules)', async function() {
      let b = await bundle(
        path.join(
          __dirname,
          '/integration/scope-hoisting/es6/import-namespace-external/a.js',
        ),
      );

      let contents = await outputFS.readFile(
        b.getBundles()[0].filePath,
        'utf8',
      );

      assert(contents.includes('require("lodash")'));

      let match = contents.match(
        /\$parcel\$exportWildcard\((\$[a-f0-9]+\$exports), _lodash\);/,
      );
      assert(match);
      assert(/_default = \$[a-f0-9]+\$var\$x.add\(10, 2\)/.test(contents));

      let output = await run(b);
      assert.deepEqual(output.default, 12);
    });

    it('supports re-exporting all exports from another module', async function() {
      let b = await bundle(
        path.join(
          __dirname,
          '/integration/scope-hoisting/es6/re-export-all/a.js',
        ),
      );

      let output = await run(b);
      assert.equal(output, 6);
    });

    it('supports re-exporting all exports from an external module', async function() {
      let b = await bundle(
        path.join(
          __dirname,
          '/integration/scope-hoisting/es6/re-export-all-external/a.js',
        ),
      );

      assertBundles(b, [
        {
          type: 'js',
          assets: ['a.js', 'b.js'],
        },
      ]);

      assert.deepStrictEqual(
        new Set(b.getUsedSymbols(findDependency(b, 'b.js', 'lodash'))),
        new Set(['add']),
      );

      // resolveSymbol is broken
      // let output = await run(b);
      // assert.equal(output, 3);
    });

    it('supports re-exporting all exports from multiple modules', async function() {
      let b = await bundle(
        path.join(
          __dirname,
          '/integration/scope-hoisting/es6/re-export-all-multiple/a.js',
        ),
      );

      let output = await run(b);
      assert.equal(output, 15);
    });

    it('can import from a different bundle via a re-export (1)', async function() {
      let b = await bundle(
        path.join(
          __dirname,
          '/integration/scope-hoisting/es6/re-export-bundle-boundary/index.js',
        ),
      );

      let output = await run(b);
      assert.deepEqual(output, ['operational', 'ui']);
    });

    it('can import from a different bundle via a re-export (2)', async function() {
      let b = await bundle(
        path.join(
          __dirname,
          '/integration/scope-hoisting/es6/re-export-bundle-boundary2/index.js',
        ),
      );

      let output = await run(b);
      assert.deepEqual(output, ['foo', 'foo']);
    });

    it('can import from its own bundle with a split package', async function() {
      let b = await bundle(
        path.join(
          __dirname,
          '/integration/scope-hoisting/es6/re-export-bundle-boundary3/index.js',
        ),
      );

      let output = await run(b);
      assert.deepEqual(output, [['a', 'b'], 'themed']);
    });

    it('supports importing all exports re-exported from multiple modules deep', async function() {
      let b = await bundle(
        path.join(
          __dirname,
          '/integration/scope-hoisting/es6/import-multiple-wildcards/a.js',
        ),
      );

      let {foo, bar, baz, a, b: bb} = await run(b);
      assert.equal(foo + bar + baz + a + bb, 15);
    });

    it('supports re-exporting all exports from multiple modules deep', async function() {
      let b = await bundle(
        path.join(
          __dirname,
          '/integration/scope-hoisting/es6/re-export-multiple/a.js',
        ),
      );

      let output = await run(b);
      assert.equal(output, 7);
    });

    it('supports re-exporting individual named exports from another module', async function() {
      let b = await bundle(
        path.join(
          __dirname,
          '/integration/scope-hoisting/es6/re-export-named/a.js',
        ),
      );

      let output = await run(b);
      assert.equal(output, 3);
    });

    it('supports re-exporting default exports from another module', async function() {
      let b = await bundle(
        path.join(
          __dirname,
          '/integration/scope-hoisting/es6/re-export-default/a.js',
        ),
      );

      let output = await run(b);
      assert.equal(output, 3);
    });

    it('supports re-exporting a namespace from another module', async function() {
      let b = await bundle(
        path.join(
          __dirname,
          '/integration/scope-hoisting/es6/re-export-namespace/a.js',
        ),
      );

      let output = await run(b);
      assert.equal(output, 6);
    });

    it('supports re-exporting a namespace from another module (chained)', async function() {
      let b = await bundle(
        path.join(
          __dirname,
          '/integration/scope-hoisting/es6/re-export-namespace-chained/a.js',
        ),
      );

      let output = await run(b);
      assert.deepEqual(output, {
        Bar: {
          A: 1,
          B: 2,
        },
        Foo: {
          A: 1,
          B: 2,
        },
      });
    });

    it('has the correct order with namespace re-exports', async function() {
      let b = await bundle(
        path.join(
          __dirname,
          '/integration/scope-hoisting/es6/re-export-namespace-order/index.js',
        ),
      );

      let output = await run(b);
      assert.equal(output, Symbol.for('abc'));
    });

    it('excludes default when re-exporting a module', async function() {
      let source = path.normalize(
        'integration/scope-hoisting/es6/re-export-exclude-default/a.js',
      );
<<<<<<< HEAD
      let message = escapeMarkdown(
        `${normalizePath(
          'integration/scope-hoisting/es6/re-export-exclude-default/b.js',
        )} does not export 'default'`,
      );
=======
      let message = md`${path.normalize(
        'integration/scope-hoisting/es6/re-export-exclude-default/b.js',
      )} does not export 'default'`;
>>>>>>> a2eb5b52
      await assert.rejects(() => bundle(path.join(__dirname, source)), {
        name: 'BuildError',
        message,
        diagnostics: [
          {
            message,
            origin: '@parcel/core',
            filePath: source,
            language: 'js',
            codeFrame: {
              codeHighlights: [
                {
                  start: {
                    line: 1,
                    column: 8,
                  },
                  end: {
                    line: 1,
                    column: 8,
                  },
                },
              ],
            },
          },
        ],
      });
    });

    it('throws when reexporting a missing symbol', async function() {
      let source = path.normalize(
        'integration/scope-hoisting/es6/re-export-missing/a.js',
      );
<<<<<<< HEAD
      let message = `${escapeMarkdown(
        normalizePath('integration/scope-hoisting/es6/re-export-missing/c.js'),
=======
      let message = md`${path.normalize(
        'integration/scope-hoisting/es6/re-export-missing/c.js',
>>>>>>> a2eb5b52
      )} does not export 'foo'`;
      await assert.rejects(() => bundle(path.join(__dirname, source)), {
        name: 'BuildError',
        message,
        diagnostics: [
          {
            message,
            origin: '@parcel/core',
            filePath: path.normalize(
              'integration/scope-hoisting/es6/re-export-missing/b.js',
            ),
            language: 'js',
            codeFrame: {
              codeHighlights: [
                {
                  start: {
                    line: 1,
                    column: 9,
                  },
                  end: {
                    line: 1,
                    column: 11,
                  },
                },
              ],
            },
          },
        ],
      });
    });

    it('supports multiple exports of the same variable', async function() {
      let b = await bundle(
        path.join(
          __dirname,
          '/integration/scope-hoisting/es6/multi-export/a.js',
        ),
      );

      let output = await run(b);
      assert.equal(output, 6);
    });

    it('supports live bindings of named exports', async function() {
      let b = await bundle(
        path.join(
          __dirname,
          '/integration/scope-hoisting/es6/live-bindings/a.js',
        ),
      );

      let output = await run(b);
      assert.equal(output, 8);
    });

    it('supports live bindings in namespaces of reexporting assets', async function() {
      let b = await bundle(
        path.join(
          __dirname,
          '/integration/scope-hoisting/es6/live-bindings-reexports-namespace/a.js',
        ),
      );

      let output = await run(b);
      assert.deepEqual(output, [1, 2]);
    });

    it('supports live bindings across bundles', async function() {
      let b = await bundle(
        ['a.html', 'b.html'].map(f =>
          path.join(
            __dirname,
            '/integration/scope-hoisting/es6/live-bindings-cross-bundle',
            f,
          ),
        ),
        {mode: 'production'},
      );

      let output = await runBundle(
        b,
        b.getBundles().find(b => b.type === 'html'),
      );
      assert.strictEqual(output, 'aaa');
    });

    it('supports dynamic import syntax for code splitting', async function() {
      let b = await bundle(
        path.join(
          __dirname,
          '/integration/scope-hoisting/es6/dynamic-import/a.js',
        ),
      );

      assert.equal(await run(b), 5);
    });

    it('supports nested dynamic imports', async function() {
      let b = await bundle(
        path.join(
          __dirname,
          '/integration/scope-hoisting/es6/dynamic-import-dynamic/a.js',
        ),
      );

      assert.equal(await run(b), 123);
    });

    it('supports named exports before the variable declaration', async function() {
      let b = await bundle(
        path.join(
          __dirname,
          '/integration/scope-hoisting/es6/export-before-declaration/a.js',
        ),
      );

      assert.deepEqual(await run(b), {x: 2});
    });

    it('should not export function arguments', async function() {
      let b = await bundle(
        path.join(
          __dirname,
          '/integration/scope-hoisting/es6/export-binding-identifiers/a.js',
        ),
      );

      let output = await run(b);
      assert.deepEqual(output, ['test']);
    });

    it('should default export globals', async function() {
      let b = await bundle(
        path.join(
          __dirname,
          '/integration/scope-hoisting/es6/export-default-global/a.js',
        ),
      );

      let Test = Symbol('Test');

      let output = await run(b, {Test});
      assert.strictEqual(output, Test);
    });

    it('should default export JS globals', async function() {
      let b = await bundle(
        path.join(
          __dirname,
          '/integration/scope-hoisting/es6/export-default-js-global/a.js',
        ),
      );

      let output = await run(b);
      assert(new output([1, 2, 3]).has(1));
    });

    it('should remove export named declaration without specifiers', async function() {
      let b = await bundle(
        path.join(
          __dirname,
          '/integration/scope-hoisting/es6/export-named-empty/a.js',
        ),
      );

      let content = await outputFS.readFile(b.getBundles()[0].filePath, 'utf8');
      assert(!/export\s*{\s*}\s*;/.test(content));

      let output = await run(b);
      assert.strictEqual(output, 2);
    });

    it('throws a meaningful error on undefined exports', async function() {
      let threw = false;
      try {
        await bundle(
          path.join(
            __dirname,
            '/integration/scope-hoisting/es6/export-undefined/a.js',
          ),
        );
      } catch (err) {
        threw = true;
        assert(
          err.diagnostics[0].message.includes(
            "Export 'Test' is not defined (1:8)",
          ),
        );
      }

      assert(threw);
    });

    it('supports importing named CommonJS (export individual)', async function() {
      let b = await bundle(
        path.join(
          __dirname,
          '/integration/scope-hoisting/es6/import-commonjs-export-individual/a.js',
        ),
      );

      assert.deepStrictEqual(
        new Set(b.getUsedSymbols(nullthrows(findAsset(b, 'c.js')))),
        new Set(['name', 'version']),
      );

      let output = await run(b);
      assert.deepEqual(output, 'name:1.2.3');
    });

    it('supports importing named CommonJS (export namespace)', async function() {
      let b = await bundle(
        path.join(
          __dirname,
          '/integration/scope-hoisting/es6/import-commonjs-export-object/a.js',
        ),
      );

      assert.deepStrictEqual(
        new Set(b.getUsedSymbols(nullthrows(findAsset(b, 'c.js')))),
        new Set(['name', 'version']),
      );

      let output = await run(b);
      assert.deepEqual(output, 'name:1.2.3');
    });

    it('supports default importing CommonJS (export namespace)', async function() {
      let b = await bundle(
        path.join(
          __dirname,
          '/integration/scope-hoisting/es6/import-commonjs-export-object-default/a.js',
        ),
      );

      assert.deepStrictEqual(
        new Set(nullthrows(findAsset(b, 'b1.js')).symbols.exportSymbols()),
        new Set(['*']),
      );

      assert.deepStrictEqual(
        new Set(nullthrows(findAsset(b, 'b2.js')).symbols.exportSymbols()),
        new Set(['*']),
      );

      let output = await run(b);
      assert.deepEqual(output, {
        x: {foo: 1, default: 2},
        y: 4,
      });
    });

    it('supports import default CommonJS interop (export value)', async function() {
      let b = await bundle(
        path.join(
          __dirname,
          '/integration/scope-hoisting/es6/import-commonjs-default/a.js',
        ),
      );

      let dist = await outputFS.readFile(b.getBundles()[0].filePath, 'utf8');
      assert.equal(
        dist.match(/var \$[a-z0-9]+\$\$interop\$default =/g).length,
        2,
      );

      let output = await run(b);
      assert.deepEqual(output, 'foobar:foo:bar');
    });

    it('supports import default CommonJS interop (individual exports)', async function() {
      let b = await bundle(
        path.join(
          __dirname,
          '/integration/scope-hoisting/es6/import-commonjs-export-individual-default/a.js',
        ),
      );

      assert.deepStrictEqual(
        new Set(nullthrows(findAsset(b, 'b1.js')).symbols.exportSymbols()),
        new Set(['*', 'foo']),
      );

      assert.deepStrictEqual(
        new Set(nullthrows(findAsset(b, 'b2.js')).symbols.exportSymbols()),
        new Set(['*', 'foo', 'default', '__esModule']),
      );

      assert.deepStrictEqual(
        new Set(nullthrows(findAsset(b, 'b3.js')).symbols.exportSymbols()),
        new Set(['*', 'foo']),
      );

      let output = await run(b);
      assert.deepEqual(output, {
        x: {foo: 1, default: 2},
        y: 4,
        z: 6,
      });
    });

    it('does not export reassigned CommonJS exports references', async function() {
      let b = await bundle(
        path.join(
          __dirname,
          '/integration/scope-hoisting/es6/commonjs-exports-reassign/a.js',
        ),
      );

      let dist = await outputFS.readFile(b.getBundles()[0].filePath, 'utf8');
      assert(/var \$[a-z0-9]+\$cjs_exports/.test(dist));

      let [foo, bExports] = await run(b);
      assert.equal(foo, 'foobar');
      assert.equal(typeof bExports, 'object');
    });

    it('supports import default CommonJS interop with dynamic imports', async function() {
      let b = await bundle(
        path.join(
          __dirname,
          '/integration/scope-hoisting/es6/dynamic-default-interop/a.js',
        ),
      );

      assert.deepEqual(await run(b), 6);
    });

    it('supports exporting an import', async function() {
      let b = await bundle(
        path.join(
          __dirname,
          '/integration/scope-hoisting/es6/re-export-var/a.js',
        ),
      );

      let output = await run(b);
      assert.deepEqual(output, 'foobar');
    });

    it('supports importing from a wrapped asset', async function() {
      let b = await bundle(
        path.join(
          __dirname,
          '/integration/scope-hoisting/es6/re-export-wrapped/a.js',
        ),
      );

      let output = await run(b);
      assert.deepEqual(output, ['a', true]);
    });

    it('supports importing from a wrapped asset with multiple bailouts', async function() {
      let b = await bundle(
        path.join(
          __dirname,
          '/integration/scope-hoisting/es6/re-export-wrapped-bailout/a.js',
        ),
      );

      let output = await run(b);
      assert.deepEqual(output, ['b', true]);
    });

    it("unused and missing pseudo re-exports doen't fail the build", async function() {
      let b = await bundle(
        path.join(
          __dirname,
          '/integration/scope-hoisting/es6/re-export-pseudo/a.js',
        ),
      );

      let output = await run(b);
      assert.deepEqual(output, 'foo');
    });

    it('supports requiring a re-exported and renamed ES6 import', async function() {
      let b = await bundle(
        path.join(
          __dirname,
          '/integration/scope-hoisting/es6/re-export-renamed/a.js',
        ),
      );

      let output = await run(b);
      assert.deepEqual(output, 'foobar');
    });

    it('supports requiring a re-exported and renamed ES6 namespace import', async function() {
      let b = await bundle(
        path.join(
          __dirname,
          '/integration/scope-hoisting/es6/re-export-renamed-namespace/a.js',
        ),
      );

      assert.deepStrictEqual(
        new Set(b.getUsedSymbols(findDependency(b, 'a.js', './b.js'))),
        new Set(['default', 'x']),
      );

      let output = await run(b);
      assert.deepEqual(output, [123, 123]);
    });

    it('supports reexporting an asset from a shared bundle inside a shared bundle', async function() {
      let b = await bundle(
        path.join(
          __dirname,
          '/integration/scope-hoisting/es6/shared-bundle-reexport/*.html',
        ),
        {mode: 'production'},
      );

      assertBundles(b, [
        {
          type: 'html',
          assets: ['index1.html'],
        },
        {
          type: 'js',
          assets: ['index1.js'],
        },
        {
          type: 'html',
          assets: ['index2.html'],
        },
        {
          type: 'js',
          assets: ['index2.js'],
        },
        {
          type: 'html',
          assets: ['index3.html'],
        },
        {
          type: 'js',
          assets: ['index3.js'],
        },
        {
          type: 'js',
          assets: ['a.js'],
        },
        {
          type: 'js',
          assets: ['b.js'],
        },
      ]);

      for (let bundle of b.getBundles().filter(b => b.type === 'html')) {
        let calls = [];
        await runBundle(b, bundle, {
          call(v) {
            calls.push(v);
          },
        });
        assert.equal(calls.length, 1);
        assert(calls[0].startsWith('abcabc'));
      }
    });

    it('supports simultaneous import and re-export of a symbol', async function() {
      let b = await bundle(
        path.join(
          __dirname,
          '/integration/scope-hoisting/es6/re-export-import/a.js',
        ),
      );

      let output = await run(b);
      assert.deepEqual(output, 5 * 123);

      assert.deepStrictEqual(
        new Set(b.getUsedSymbols(nullthrows(findAsset(b, 'e.js')))),
        new Set(['default']),
      );
      assert.deepStrictEqual(
        new Set(b.getUsedSymbols(nullthrows(findAsset(b, 'e2.js')))),
        new Set(['default']),
      );
    });

    it('supports importing a namespace from a commonjs module when code split', async function() {
      let b = await bundle(
        path.join(
          __dirname,
          '/integration/scope-hoisting/es6/import-namespace-commonjs/a.js',
        ),
      );

      assert.deepEqual(await run(b), 4);
    });

    it('supports resolving a static member access on a namespace', async function() {
      let b = await bundle(
        path.join(
          __dirname,
          '/integration/scope-hoisting/es6/import-namespace-static-member/a.js',
        ),
      );

      assert.deepStrictEqual(
        new Set(
          b.getUsedSymbols(findDependency(b, 'a.js', './library/index.js')),
        ),
        new Set(['foo', 'foobar']),
      );

      let calls = [];
      let output = await run(b, {
        sideEffect: v => {
          calls.push(v);
        },
      });
      assert.deepEqual(output, 'foofoobar');
      assert.deepEqual(calls, ['c1', 'c3']);
    });

    it('should bailout with a non-static member access on a namespace', async function() {
      let b = await bundle(
        path.join(
          __dirname,
          '/integration/scope-hoisting/es6/import-namespace-static-member/b.js',
        ),
      );

      assert.deepStrictEqual(
        new Set(
          b.getUsedSymbols(findDependency(b, 'b.js', './library/index.js')),
        ),
        new Set(['*']),
      );

      let calls = [];
      let output = await run(b, {
        sideEffect: v => {
          calls.push(v);
        },
      });
      assert.deepEqual(output, 'foo');
      assert.deepEqual(calls, ['c1', 'c2', 'c3']);
    });

    it('supports importing a namespace from a wrapped module', async function() {
      let b = await bundle(
        path.join(
          __dirname,
          '/integration/scope-hoisting/es6/import-namespace-wrapped/a.js',
        ),
      );

      let contents = await outputFS.readFile(
        b.getBundles()[0].filePath,
        'utf8',
      );
      assert(!contents.includes('$parcel$exportWildcard'));

      let output = await run(b);
      assert.deepEqual(output, 1);
    });

    it('supports importing a namespace from a transpiled CommonJS module', async function() {
      let b = await bundle(
        path.join(
          __dirname,
          '/integration/scope-hoisting/es6/import-namespace-commonjs-transpiled/a.js',
        ),
      );

      let output = await run(b);
      assert.deepEqual(output, {
        bar: 3,
        foo: 1,
      });
    });

    it('removes unused exports', async function() {
      let b = await bundle(
        path.join(
          __dirname,
          '/integration/scope-hoisting/es6/tree-shaking/a.js',
        ),
      );

      let output = await run(b);
      assert.deepEqual(output, 2);

      let contents = await outputFS.readFile(
        b.getBundles()[0].filePath,
        'utf8',
      );
      assert(contents.includes('foo'));
      assert(!contents.includes('bar'));
    });

    it('removes unused function exports when minified', async function() {
      let b = await bundle(
        path.join(
          __dirname,
          '/integration/scope-hoisting/es6/tree-shaking-functions/a.js',
        ),
        {
          defaultTargetOptions: {
            shouldOptimize: true,
          },
        },
      );

      let output = await run(b);
      assert.deepEqual(output, 9);

      let contents = await outputFS.readFile(
        b.getBundles()[0].filePath,
        'utf8',
      );
      assert(/output=9/.test(contents));
      assert(!/.-./.test(contents));
    });

    it('removes unused transpiled classes using terser when minified', async function() {
      let b = await bundle(
        path.join(
          __dirname,
          '/integration/scope-hoisting/es6/tree-shaking-classes-babel/a.js',
        ),
        {
          defaultTargetOptions: {
            shouldOptimize: true,
          },
        },
      );

      let output = await run(b);
      assert.deepEqual(output, 3);

      let contents = await outputFS.readFile(
        b.getBundles()[0].filePath,
        'utf8',
      );
      assert(!contents.includes('method'));
    });

    ['global', 'esmodule'].forEach(outputFormat => {
      let targets = {
        default: {
          outputFormat,
          distDir,
        },
      };

      describe('cross bundle tree shaking: ' + outputFormat, () => {
        it('removes unused exports across bundles', async () => {
          let b = await bundle(
            path.join(
              __dirname,
              '/integration/scope-hoisting/es6/tree-shaking-cross-bundle/a.js',
            ),
            {targets},
          );

          if (outputFormat != 'esmodule') {
            // TODO execute ESM at some point
            assert.deepEqual(await run(b), ['b1:foo', 'b2:foo']);
          }

          let contents = await outputFS.readFile(
            b.getBundles()[0].filePath,
            'utf8',
          );
          assert(!contents.includes('bar'));
        });

        it('removes unused exports with re-exports across bundles', async () => {
          let b = await bundle(
            path.join(
              __dirname,
              '/integration/scope-hoisting/es6/tree-shaking-cross-bundle-re-export/a.js',
            ),
            {targets},
          );

          if (outputFormat != 'esmodule') {
            // TODO execute ESM at some point
            assert.deepEqual(await run(b), ['b1:foo', 'b2:foo']);
          }

          let contents = await outputFS.readFile(
            b.getBundles()[0].filePath,
            'utf8',
          );
          assert(!contents.includes('bar'));
        });

        it('removes unused exports with wildcard re-exports across bundles', async () => {
          let b = await bundle(
            path.join(
              __dirname,
              '/integration/scope-hoisting/es6/tree-shaking-cross-bundle-re-export-wildcard/a.js',
            ),
            {targets},
          );

          if (outputFormat != 'esmodule') {
            // TODO execute ESM at some point
            assert.deepEqual(await run(b), ['b1:foo', 'b2:foo']);
          }

          let contents = await outputFS.readFile(
            b.getBundles()[0].filePath,
            'utf8',
          );
          assert(!contents.includes('bar'));
        });
      });
    });

    describe('tree shaking dynamic imports', function() {
      it('supports tree shaking statically analyzable dynamic import: destructued await assignment', async function() {
        let b = await bundle(
          path.join(
            __dirname,
            '/integration/scope-hoisting/es6/tree-shaking-dynamic-import/await-assignment.js',
          ),
        );

        let output = await run(b);
        assert.deepEqual(output, ['foo', 'thing']);

        assert.deepStrictEqual(
          new Set(
            b.getUsedSymbols(
              findDependency(b, 'await-assignment.js', './async.js'),
            ),
          ),
          new Set(['foo', 'thing']),
        );
        assert(b.isDependencySkipped(findDependency(b, 'async.js', './a1.js')));

        let contents = await outputFS.readFile(
          b
            .getBundles()
            .find(b => b.getMainEntry().filePath.endsWith('async.js')).filePath,
          'utf8',
        );
        assert(!contents.includes('bar'));
        assert(!contents.includes('stuff'));
      });

      it('supports tree shaking statically analyzable dynamic import: destructured await declaration', async function() {
        let b = await bundle(
          path.join(
            __dirname,
            '/integration/scope-hoisting/es6/tree-shaking-dynamic-import/await-declaration.js',
          ),
        );

        let output = await run(b);
        assert.deepEqual(output, ['foo', 'thing']);

        assert.deepStrictEqual(
          new Set(
            b.getUsedSymbols(
              findDependency(b, 'await-declaration.js', './async.js'),
            ),
          ),
          new Set(['foo', 'thing']),
        );
        assert(b.isDependencySkipped(findDependency(b, 'async.js', './a1.js')));

        let contents = await outputFS.readFile(
          b
            .getBundles()
            .find(b => b.getMainEntry().filePath.endsWith('async.js')).filePath,
          'utf8',
        );
        assert(!contents.includes('bar'));
        assert(!contents.includes('stuff'));
      });

      it('supports tree shaking statically analyzable dynamic import: namespace await declaration', async function() {
        let b = await bundle(
          path.join(
            __dirname,
            '/integration/scope-hoisting/es6/tree-shaking-dynamic-import/await-declaration-namespace.js',
          ),
        );

        let output = await run(b);
        assert.deepEqual(output, ['foo', 'thing']);

        assert.deepStrictEqual(
          new Set(
            b.getUsedSymbols(
              findDependency(b, 'await-declaration-namespace.js', './async.js'),
            ),
          ),
          new Set(['foo', 'thing']),
        );
        assert(b.isDependencySkipped(findDependency(b, 'async.js', './a1.js')));

        let contents = await outputFS.readFile(
          b
            .getBundles()
            .find(b => b.getMainEntry().filePath.endsWith('async.js')).filePath,
          'utf8',
        );
        assert(!contents.includes('bar'));
        assert(!contents.includes('stuff'));
      });

      it('supports tree shaking statically analyzable dynamic import: namespace await declaration bailout', async function() {
        let b = await bundle(
          path.join(
            __dirname,
            '/integration/scope-hoisting/es6/tree-shaking-dynamic-import/await-declaration-namespace-bailout.js',
          ),
        );

        let output = await run(b);
        assert.deepEqual(output, {
          bar: 'bar',
          foo: 'foo',
          other: 'other',
          stuff: 'stuff',
          thing: 'thing',
        });

        assert.deepStrictEqual(
          new Set(
            b.getUsedSymbols(
              findDependency(
                b,
                'await-declaration-namespace-bailout.js',
                './async.js',
              ),
            ),
          ),
          new Set(['*']),
        );
      });

      it('supports tree shaking statically analyzable dynamic import: namespace await declaration eval bailout', async function() {
        let b = await bundle(
          path.join(
            __dirname,
            '/integration/scope-hoisting/es6/tree-shaking-dynamic-import/await-declaration-namespace-bailout-eval.js',
          ),
        );

        let output = await run(b);
        assert.deepEqual(output, 'thing');

        assert.deepStrictEqual(
          new Set(
            b.getUsedSymbols(
              findDependency(
                b,
                'await-declaration-namespace-bailout-eval.js',
                './async.js',
              ),
            ),
          ),
          new Set(['*']),
        );
      });

      it('supports tree shaking statically analyzable dynamic import: destructured then', async function() {
        let b = await bundle(
          path.join(
            __dirname,
            '/integration/scope-hoisting/es6/tree-shaking-dynamic-import/then.js',
          ),
        );

        let output = await run(b);
        assert.deepEqual(output, ['foo', 'thing']);

        assert.deepStrictEqual(
          new Set(b.getUsedSymbols(findDependency(b, 'then.js', './async.js'))),
          new Set(['foo', 'thing']),
        );
        assert(b.isDependencySkipped(findDependency(b, 'async.js', './a1.js')));

        let contents = await outputFS.readFile(
          b
            .getBundles()
            .find(b => b.getMainEntry().filePath.endsWith('async.js')).filePath,
          'utf8',
        );
        assert(!contents.includes('bar'));
        assert(!contents.includes('stuff'));
      });

      it('supports tree shaking statically analyzable dynamic import: namespace then', async function() {
        let b = await bundle(
          path.join(
            __dirname,
            '/integration/scope-hoisting/es6/tree-shaking-dynamic-import/then-namespace.js',
          ),
        );

        let output = await run(b);
        assert.deepEqual(output, ['foo', 'thing']);

        assert.deepStrictEqual(
          new Set(
            b.getUsedSymbols(
              findDependency(b, 'then-namespace.js', './async.js'),
            ),
          ),
          new Set(['foo', 'thing']),
        );
        assert(b.isDependencySkipped(findDependency(b, 'async.js', './a1.js')));

        let contents = await outputFS.readFile(
          b
            .getBundles()
            .find(b => b.getMainEntry().filePath.endsWith('async.js')).filePath,
          'utf8',
        );
        assert(!contents.includes('bar'));
        assert(!contents.includes('stuff'));
      });

      it('supports tree shaking statically analyzable dynamic import: namespace then bailout', async function() {
        let b = await bundle(
          path.join(
            __dirname,
            '/integration/scope-hoisting/es6/tree-shaking-dynamic-import/then-namespace-bailout.js',
          ),
        );

        let output = await run(b);
        assert.deepEqual(output, {
          bar: 'bar',
          foo: 'foo',
          other: 'other',
          stuff: 'stuff',
          thing: 'thing',
        });

        assert.deepStrictEqual(
          new Set(
            b.getUsedSymbols(
              findDependency(b, 'then-namespace-bailout.js', './async.js'),
            ),
          ),
          new Set(['*']),
        );
      });

      it('supports tree shaking statically analyzable dynamic import: esmodule output', async function() {
        let b = await bundle(
          path.join(
            __dirname,
            '/integration/scope-hoisting/es6/tree-shaking-dynamic-import/then.js',
          ),
          {
            targets: {
              default: {
                outputFormat: 'esmodule',
                distDir,
              },
            },
          },
        );

        // let output = await run(b);
        // assert.deepEqual(output, 'foo');

        assert.deepStrictEqual(
          new Set(b.getUsedSymbols(findDependency(b, 'then.js', './async.js'))),
          new Set(['foo', 'thing']),
        );
        assert(b.isDependencySkipped(findDependency(b, 'async.js', './a1.js')));

        let contents = await outputFS.readFile(
          b
            .getBundles()
            .find(b => b.getMainEntry().filePath.endsWith('async.js')).filePath,
          'utf8',
        );
        assert(!contents.includes('bar'));
        assert(!contents.includes('stuff'));
      });

      it('throws an error for missing exports for dynamic import: destructured await assignment', async function() {
        let source = 'await-assignment-error.js';
<<<<<<< HEAD
        let message = escapeMarkdown(`./async.js does not export 'missing'`);
=======
        let message = `async.js does not export 'missing'`;
>>>>>>> a2eb5b52
        await assert.rejects(
          () =>
            bundle(
              path.join(
                __dirname,
                'integration/scope-hoisting/es6/tree-shaking-dynamic-import',
                source,
              ),
            ),
          {
            name: 'BuildError',
            message,
            diagnostics: [
              {
                message,
                origin: '@parcel/core',
                filePath: source,
                language: 'js',
                codeFrame: {
                  codeHighlights: [
                    {
                      start: {
                        column: 5,
                        line: 3,
                      },
                      end: {
                        column: 11,
                        line: 3,
                      },
                    },
                  ],
                },
              },
            ],
          },
        );
      });

      it('throws an error for missing exports for dynamic import: destructured await declaration', async function() {
        let source = 'await-declaration-error.js';
<<<<<<< HEAD
        let message = escapeMarkdown(`./async.js does not export 'missing'`);
=======
        let message = `async.js does not export 'missing'`;
>>>>>>> a2eb5b52
        await assert.rejects(
          () =>
            bundle(
              path.join(
                __dirname,
                'integration/scope-hoisting/es6/tree-shaking-dynamic-import',
                source,
              ),
            ),
          {
            name: 'BuildError',
            message,
            diagnostics: [
              {
                message,
                origin: '@parcel/core',
                filePath: source,
                language: 'js',
                codeFrame: {
                  codeHighlights: [
                    {
                      start: {
                        column: 8,
                        line: 2,
                      },
                      end: {
                        column: 14,
                        line: 2,
                      },
                    },
                  ],
                },
              },
            ],
          },
        );
      });

      it('throws an error for missing exports for dynamic import: namespace await declaration', async function() {
        let source = 'await-declaration-namespace-error.js';
<<<<<<< HEAD
        let message = escapeMarkdown(`./async.js does not export 'missing'`);
=======
        let message = `async.js does not export 'missing'`;
>>>>>>> a2eb5b52
        await assert.rejects(
          () =>
            bundle(
              path.join(
                __dirname,
                'integration/scope-hoisting/es6/tree-shaking-dynamic-import',
                source,
              ),
            ),
          {
            name: 'BuildError',
            message,
            diagnostics: [
              {
                message,
                origin: '@parcel/core',
                filePath: source,
                language: 'js',
                codeFrame: {
                  codeHighlights: [
                    {
                      start: {
                        column: 10,
                        line: 3,
                      },
                      end: {
                        column: 19,
                        line: 3,
                      },
                    },
                  ],
                },
              },
            ],
          },
        );
      });

      it('throws an error for missing exports for dynamic import: destructured then', async function() {
        let source = 'then-error.js';
<<<<<<< HEAD
        let message = escapeMarkdown(`./async.js does not export 'missing'`);
=======
        let message = `async.js does not export 'missing'`;
>>>>>>> a2eb5b52
        await assert.rejects(
          () =>
            bundle(
              path.join(
                __dirname,
                'integration/scope-hoisting/es6/tree-shaking-dynamic-import',
                source,
              ),
            ),
          {
            name: 'BuildError',
            message,
            diagnostics: [
              {
                message,
                origin: '@parcel/core',
                filePath: source,
                language: 'js',
                codeFrame: {
                  codeHighlights: [
                    {
                      start: {
                        column: 38,
                        line: 1,
                      },
                      end: {
                        column: 44,
                        line: 1,
                      },
                    },
                  ],
                },
              },
            ],
          },
        );
      });

      it('throws an error for missing exports for dynamic import: namespace then', async function() {
        let source = 'then-namespace-error.js';
<<<<<<< HEAD
        let message = escapeMarkdown(`./async.js does not export 'missing'`);
=======
        let message = `async.js does not export 'missing'`;
>>>>>>> a2eb5b52
        await assert.rejects(
          () =>
            bundle(
              path.join(
                __dirname,
                'integration/scope-hoisting/es6/tree-shaking-dynamic-import',
                source,
              ),
            ),
          {
            name: 'BuildError',
            message,
            diagnostics: [
              {
                message,
                origin: '@parcel/core',
                filePath: source,
                language: 'js',
                codeFrame: {
                  codeHighlights: [
                    {
                      start: {
                        column: 45,
                        line: 1,
                      },
                      end: {
                        column: 54,
                        line: 1,
                      },
                    },
                  ],
                },
              },
            ],
          },
        );
      });
    });

    it('keeps member expression with computed properties that are variables', async function() {
      let b = await bundle(
        path.join(
          __dirname,
          '/integration/scope-hoisting/es6/tree-shaking-export-computed-prop/a.js',
        ),
        {
          defaultTargetOptions: {
            shouldOptimize: true,
          },
        },
      );

      let output = await run(b);
      assert.strictEqual(output[0], true);
      assert.strictEqual(typeof output[1], 'undefined');
      assert.strictEqual(output[2], true);
      assert.strictEqual(typeof output[3], 'undefined');
    });

    it('support exporting a ES6 module exported as CommonJS', async function() {
      let b = await bundle(
        path.join(
          __dirname,
          '/integration/scope-hoisting/es6/re-export-commonjs/a.js',
        ),
      );

      let output = await run(b);
      assert.deepEqual(output, 'foo');
    });

    it('concatenates in the correct order when re-exporting assets were excluded', async function() {
      let b = await bundle(
        path.join(
          __dirname,
          '/integration/scope-hoisting/es6/side-effects-false-order/index.js',
        ),
      );

      let contents = await outputFS.readFile(
        b.getBundles()[0].filePath,
        'utf8',
      );
      assert(/\s+class\s+/.test(contents));

      let called = false;
      let output = await run(b, {
        sideEffect: () => {
          called = true;
        },
      });

      assert(!called, 'side effect called');
      assert.strictEqual(output[0], 'a');
      assert.strictEqual(output[1], 'b');
      assert(new output[3]() instanceof output[2]);
    });

    it('support chained namespace reexports of CommonJS', async function() {
      let b = await bundle(
        path.join(
          __dirname,
          '/integration/scope-hoisting/es6/re-export-commonjs-wildcard/a.js',
        ),
      );

      let output = await run(b);
      assert.deepEqual(output, 'foo');
    });

    it('should support named imports on wrapped modules', async function() {
      let b = await bundle(
        path.join(
          __dirname,
          '/integration/scope-hoisting/es6/import-wrapped/a.js',
        ),
      );

      let output = await run(b);
      assert.deepEqual(output, 'bar');
    });

    it('should support unused imports of wrapped modules in different bundles', async function() {
      let b = await bundle(
        path.join(
          __dirname,
          '/integration/scope-hoisting/es6/import-wrapped-bundle-unused/a.js',
        ),
      );

      let called = false;
      await run(b, {
        sideEffect() {
          called = true;
        },
      });
      assert(called);
    });

    it('should insert esModule flag for interop for async (or shared) bundles', async function() {
      let b = await bundle(
        path.join(
          __dirname,
          '/integration/scope-hoisting/es6/interop-async/index.html',
        ),
        {
          mode: 'production',
          defaultTargetOptions: {
            shouldOptimize: false,
          },
        },
      );

      let output = await run(b);
      assert.deepEqual(output, ['client', 'client', 'viewer']);
    });

    it('should enable minifier to remove unused modules despite of interopDefault', async function() {
      let b = await bundle(
        path.join(
          __dirname,
          '/integration/scope-hoisting/es6/interop-pure/a.js',
        ),
        {
          mode: 'production',
          defaultTargetOptions: {
            shouldOptimize: true,
            sourceMaps: false,
          },
        },
      );

      let contents = await outputFS.readFileSync(
        b.getBundles()[0].filePath,
        'utf8',
      );
      assert.strictEqual(contents.trim().length, 0);
    });

    it('should support the jsx pragma', async function() {
      let b = await bundle(
        path.join(__dirname, '/integration/scope-hoisting/es6/jsx-pragma/a.js'),
      );

      let output = await run(b);
      assert.deepEqual(output, {
        children: 'Test',
        props: null,
        type: 'span',
      });
    });

    it('should not nameclash with internal variables', async function() {
      let b = await bundle(
        path.join(__dirname, '/integration/scope-hoisting/es6/name-clash/a.js'),
      );

      let output = await run(b);
      assert.deepEqual(output, 'bar');
    });

    it('should shake pure property assignments', async function() {
      let b = await bundle(
        path.join(
          __dirname,
          '/integration/scope-hoisting/es6/pure-assignment/a.js',
        ),
      );

      let output = await run(b);
      assert.deepEqual(output, 2);

      let contents = await outputFS.readFile(
        b.getBundles()[0].filePath,
        'utf8',
      );
      assert(!contents.includes('exports.bar ='));
    });

    it('should correctly rename references to default exported classes', async function() {
      let b = await bundle(
        path.join(
          __dirname,
          '/integration/scope-hoisting/es6/default-export-class-rename/a.js',
        ),
      );

      let output = await run(b);
      assert.deepEqual(output.foo, 'bar');
    });

    it('should correctly rename references to a class in the class body', async function() {
      let b = await bundle(
        path.join(
          __dirname,
          '/integration/scope-hoisting/es6/class-selfreference/a.js',
        ),
      );
      let output = await run(b);
      assert.deepEqual(output.foo, 'bar');
    });

    it('should correctly handle circular dependencies', async function() {
      let b = await bundle(
        path.join(__dirname, '/integration/scope-hoisting/es6/circular/a.mjs'),
      );

      assert.deepStrictEqual(
        new Set(b.getUsedSymbols(nullthrows(findAsset(b, 'b.mjs')))),
        new Set(['foo']),
      );
      assert.deepStrictEqual(
        new Set(b.getUsedSymbols(nullthrows(findAsset(b, 'c.mjs')))),
        new Set(['run']),
      );
      assert.deepStrictEqual(
        new Set(b.getUsedSymbols(findDependency(b, 'b.mjs', './c.mjs'))),
        new Set(['run']),
      );
      assert.deepStrictEqual(
        new Set(b.getUsedSymbols(findDependency(b, 'c.mjs', './b.mjs'))),
        new Set(['foo']),
      );

      let output = await run(b);
      assert.strictEqual(output, 'c:foo');
    });

    it('should correctly handle circular dependencies (2)', async function() {
      let b = await bundle(
        path.join(__dirname, '/integration/scope-hoisting/es6/circular2/a.mjs'),
      );

      assert.deepStrictEqual(
        new Set(b.getUsedSymbols(nullthrows(findAsset(b, 'b.mjs')))),
        new Set(['run', 'foo']),
      );

      assert.deepStrictEqual(
        new Set(b.getUsedSymbols(nullthrows(findAsset(b, 'c.mjs')))),
        new Set([]),
      );
      assert.deepStrictEqual(
        new Set(b.getUsedSymbols(findDependency(b, 'b.mjs', './c.mjs'))),
        new Set(['foo']),
      );
      assert.deepStrictEqual(
        new Set(b.getUsedSymbols(findDependency(b, 'c.mjs', './b.mjs'))),
        new Set(['foo']),
      );

      let output = await run(b);
      assert.strictEqual(output, 'b:foo:foo');
    });

    it('should correctly handle circular dependencies (3)', async function() {
      let b = await bundle(
        path.join(__dirname, '/integration/scope-hoisting/es6/circular3/a.mjs'),
      );

      assert.deepStrictEqual(
        new Set(b.getUsedSymbols(nullthrows(findAsset(b, 'b.mjs')))),
        new Set([]),
      );
      assert.deepStrictEqual(
        new Set(b.getUsedSymbols(nullthrows(findAsset(b, 'c.mjs')))),
        new Set(['a']),
      );
      assert.deepStrictEqual(
        new Set(b.getUsedSymbols(nullthrows(findAsset(b, 'd.mjs')))),
        new Set([]),
      );
      assert.deepStrictEqual(
        new Set(b.getUsedSymbols(findDependency(b, 'a.mjs', './b.mjs'))),
        new Set(['h']),
      );
      assert.deepStrictEqual(
        new Set(b.getUsedSymbols(findDependency(b, 'b.mjs', './c.mjs'))),
        new Set(['a', 'd', 'g']),
      );
      assert.deepStrictEqual(
        new Set(b.getUsedSymbols(findDependency(b, 'c.mjs', './d.mjs'))),
        new Set(['c', 'f']),
      );
      assert.deepStrictEqual(
        new Set(b.getUsedSymbols(findDependency(b, 'd.mjs', './b.mjs'))),
        new Set(['b', 'e']),
      );

      let output = await run(b);
      assert.strictEqual(output, 123);
    });

    it('does not tree-shake assignments to unknown objects', async () => {
      let b = await bundle(
        path.join(
          __dirname,
          '/integration/scope-hoisting/es6/tree-shaking-no-unknown-objects/index.js',
        ),
      );

      assert.equal(await run(b), 42);
    });

    it('can conditionally reference an imported symbol and unconditionally reference it', async function() {
      let b = await bundle(
        path.join(
          __dirname,
          '/integration/scope-hoisting/es6/conditional-import-reference/index.js',
        ),
      );

      let output = await run(b);
      assert.equal(output, 'hello');
    });

    it('can conditionally reference an imported symbol from another bundle in a case clause', async () => {
      let b = await bundle(
        path.join(
          __dirname,
          '/integration/scope-hoisting/es6/async-interop-conditional/index.js',
        ),
      );

      let output = await run(b);
      assert.equal(await output, 42);
    });

    describe('correctly updates used symbols on changes', () => {
      it('dependency symbols change', async function() {
        let testDir = path.join(
          __dirname,
          '/integration/scope-hoisting/es6/update-used-symbols-dependency-symbols',
        );

        let b = bundler(path.join(testDir, 'index.js'), {
          inputFS: overlayFS,
          outputFS: overlayFS,
        });

        await overlayFS.mkdirp(testDir);
        await overlayFS.copyFile(
          path.join(testDir, 'index.1.js'),
          path.join(testDir, 'index.js'),
        );

        let subscription = await b.watch();

        try {
          let bundleEvent = await getNextBuild(b);
          assert.strictEqual(bundleEvent.type, 'buildSuccess');
          let output = await run(bundleEvent.bundleGraph);
          assert.deepEqual(output, [123]);

          assertDependencyWasDeferred(
            bundleEvent.bundleGraph,
            'a.js',
            './c.js',
          );

          await overlayFS.copyFile(
            path.join(testDir, 'index.2.js'),
            path.join(testDir, 'index.js'),
          );

          bundleEvent = await getNextBuild(b);
          assert.strictEqual(bundleEvent.type, 'buildSuccess');
          output = await run(bundleEvent.bundleGraph);
          assert.deepEqual(output, [123, 789]);

          assert.deepStrictEqual(
            new Set(
              bundleEvent.bundleGraph.getUsedSymbols(
                findAsset(bundleEvent.bundleGraph, 'c.js'),
              ),
            ),
            new Set(['c']),
          );

          await overlayFS.copyFile(
            path.join(testDir, 'index.1.js'),
            path.join(testDir, 'index.js'),
          );

          bundleEvent = await getNextBuild(b);
          assert.strictEqual(bundleEvent.type, 'buildSuccess');
          output = await run(bundleEvent.bundleGraph);
          assert.deepEqual(output, [123]);

          assert(!findAsset(bundleEvent.bundleGraph, 'c.js'));
        } finally {
          await subscription.unsubscribe();
        }
      });

      it('add and remove dependency', async function() {
        let testDir = path.join(
          __dirname,
          '/integration/scope-hoisting/es6/update-used-symbols-dependency-add',
        );

        let b = bundler(path.join(testDir, 'index.js'), {
          inputFS: overlayFS,
          outputFS: overlayFS,
        });

        await overlayFS.mkdirp(testDir);
        await overlayFS.copyFile(
          path.join(testDir, 'index.1.js'),
          path.join(testDir, 'index.js'),
        );

        let subscription = await b.watch();

        try {
          let bundleEvent = await getNextBuild(b);
          assert(bundleEvent.type === 'buildSuccess');
          let output = await run(bundleEvent.bundleGraph);
          assert.deepEqual(output, [123]);

          let assetC = nullthrows(findAsset(bundleEvent.bundleGraph, 'd1.js'));
          assert.deepStrictEqual(
            new Set(bundleEvent.bundleGraph.getUsedSymbols(assetC)),
            new Set(['a']),
          );
          assert(!findAsset(bundleEvent.bundleGraph, 'd2.js'));

          await overlayFS.copyFile(
            path.join(testDir, 'index.2.js'),
            path.join(testDir, 'index.js'),
          );

          bundleEvent = await getNextBuild(b);
          assert.strictEqual(bundleEvent.type, 'buildSuccess');
          output = await run(bundleEvent.bundleGraph);
          assert.deepEqual(output, [
            123,
            789,
            {
              d1: 1,
              d2: 2,
            },
          ]);

          assetC = nullthrows(findAsset(bundleEvent.bundleGraph, 'd1.js'));
          assert.deepStrictEqual(
            new Set(bundleEvent.bundleGraph.getUsedSymbols(assetC)),
            new Set(['a', 'b']),
          );
          let assetD = nullthrows(findAsset(bundleEvent.bundleGraph, 'd2.js'));
          assert.deepStrictEqual(
            new Set(bundleEvent.bundleGraph.getUsedSymbols(assetD)),
            new Set(['*']),
          );

          await overlayFS.copyFile(
            path.join(testDir, 'index.1.js'),
            path.join(testDir, 'index.js'),
          );

          bundleEvent = await getNextBuild(b);
          assert.strictEqual(bundleEvent.type, 'buildSuccess');
          output = await run(bundleEvent.bundleGraph);
          assert.deepEqual(output, [123]);

          assetC = nullthrows(findAsset(bundleEvent.bundleGraph, 'd1.js'));
          assert.deepStrictEqual(
            new Set(bundleEvent.bundleGraph.getUsedSymbols(assetC)),
            new Set(['a']),
          );
          assert(!findAsset(bundleEvent.bundleGraph, 'd2.js'));
        } finally {
          await subscription.unsubscribe();
        }
      });

      it('add and remove dependency with inline asset', async function() {
        let testDir = path.join(
          __dirname,
          '/integration/scope-hoisting/es6/update-used-symbols-dependency-add-inline',
        );

        let b = bundler(path.join(testDir, 'index.js'), {
          inputFS: overlayFS,
          outputFS: overlayFS,
        });

        await overlayFS.mkdirp(testDir);
        await overlayFS.copyFile(
          path.join(testDir, 'other.1.js'),
          path.join(testDir, 'other.js'),
        );

        let subscription = await b.watch();

        try {
          let bundleEvent = await getNextBuild(b);
          assert(bundleEvent.type === 'buildSuccess');
          let output = await run(bundleEvent.bundleGraph);
          assert.deepEqual(output, 123);

          let assetOther = nullthrows(
            findAsset(bundleEvent.bundleGraph, 'other.js'),
          );
          assert.deepStrictEqual(
            new Set(bundleEvent.bundleGraph.getUsedSymbols(assetOther)),
            new Set([]),
          );

          await overlayFS.copyFile(
            path.join(testDir, 'other.2.js'),
            path.join(testDir, 'other.js'),
          );

          bundleEvent = await getNextBuild(b);
          assert.strictEqual(bundleEvent.type, 'buildSuccess');
          output = await run(bundleEvent.bundleGraph);
          assert.deepEqual(output, 1);

          assetOther = nullthrows(
            findAsset(bundleEvent.bundleGraph, 'other.js'),
          );
          assert.deepStrictEqual(
            new Set(bundleEvent.bundleGraph.getUsedSymbols(assetOther)),
            new Set(['a']),
          );

          await overlayFS.copyFile(
            path.join(testDir, 'other.1.js'),
            path.join(testDir, 'other.js'),
          );

          bundleEvent = await getNextBuild(b);
          assert.strictEqual(bundleEvent.type, 'buildSuccess');
          output = await run(bundleEvent.bundleGraph);
          assert.deepEqual(output, 123);

          assetOther = nullthrows(
            findAsset(bundleEvent.bundleGraph, 'other.js'),
          );
          assert.deepStrictEqual(
            new Set(bundleEvent.bundleGraph.getUsedSymbols(assetOther)),
            new Set([]),
          );
          assert(!findAsset(bundleEvent.bundleGraph, 'd2.js'));
        } finally {
          await subscription.unsubscribe();
        }
      });

      it('add and remove dependency with namespace', async function() {
        let testDir = path.join(
          __dirname,
          '/integration/scope-hoisting/es6/update-used-symbols-dependency-add-namespace',
        );

        let b = bundler(path.join(testDir, 'index.html'), {
          inputFS: overlayFS,
          outputFS: overlayFS,
        });

        await overlayFS.mkdirp(testDir);
        await overlayFS.copyFile(
          path.join(testDir, 'index.1.js'),
          path.join(testDir, 'index.js'),
        );

        let subscription = await b.watch();

        try {
          let bundleEvent = await getNextBuild(b);
          assert(bundleEvent.type === 'buildSuccess');
          let output = await run(bundleEvent.bundleGraph);
          assert.deepEqual(output, {akGridSize: 8});

          assert.deepStrictEqual(
            new Set(
              bundleEvent.bundleGraph.getUsedSymbols(
                findAsset(bundleEvent.bundleGraph, 'themeConstants.js'),
              ),
            ),
            new Set(['gridSize']),
          );
          assert.deepStrictEqual(
            new Set(
              bundleEvent.bundleGraph.getUsedSymbols(
                findDependency(
                  bundleEvent.bundleGraph,
                  'theme.js',
                  './themeColors',
                ),
              ),
            ),
            new Set(),
          );
          assert(!findAsset(bundleEvent.bundleGraph, 'themeColors.js'));

          await overlayFS.copyFile(
            path.join(testDir, 'index.2.js'),
            path.join(testDir, 'index.js'),
          );

          bundleEvent = await getNextBuild(b);
          assert.strictEqual(bundleEvent.type, 'buildSuccess');
          output = await run(bundleEvent.bundleGraph);
          assert.deepEqual(output, [
            {akGridSize: 8},
            {akEmojiSelectedBackgroundColor: '#EBECF0'},
          ]);

          assert.deepStrictEqual(
            new Set(
              bundleEvent.bundleGraph.getUsedSymbols(
                findAsset(bundleEvent.bundleGraph, 'themeConstants.js'),
              ),
            ),
            new Set(['borderRadius', 'gridSize']),
          );
          assert.deepStrictEqual(
            new Set(
              bundleEvent.bundleGraph.getUsedSymbols(
                findDependency(
                  bundleEvent.bundleGraph,
                  'theme.js',
                  './themeColors',
                ),
              ),
            ),
            new Set('*'),
          );

          await overlayFS.copyFile(
            path.join(testDir, 'index.1.js'),
            path.join(testDir, 'index.js'),
          );

          bundleEvent = await getNextBuild(b);
          assert.strictEqual(bundleEvent.type, 'buildSuccess');
          output = await run(bundleEvent.bundleGraph);
          assert.deepEqual(output, {akGridSize: 8});

          assert.deepStrictEqual(
            new Set(
              bundleEvent.bundleGraph.getUsedSymbols(
                findAsset(bundleEvent.bundleGraph, 'themeConstants.js'),
              ),
            ),
            new Set(['gridSize']),
          );
          assert.deepStrictEqual(
            new Set(
              bundleEvent.bundleGraph.getUsedSymbols(
                findDependency(
                  bundleEvent.bundleGraph,
                  'theme.js',
                  './themeColors',
                ),
              ),
            ),
            new Set(),
          );
        } finally {
          await subscription.unsubscribe();
        }
      });
    });

    describe('sideEffects: false', function() {
      it('supports excluding unused CSS imports', async function() {
        let b = await bundle(
          path.join(
            __dirname,
            '/integration/scope-hoisting/es6/side-effects-css/index.html',
          ),
        );

        assertBundles(b, [
          {
            name: 'index.html',
            assets: ['index.html'],
          },
          {
            type: 'js',
            assets: ['index.js', 'a.js', 'b1.js'],
          },
          {
            type: 'css',
            assets: ['b1.css'],
          },
        ]);

        let calls = [];
        let output = await run(b, {
          sideEffect: caller => {
            calls.push(caller);
          },
        });
        assert.deepEqual(calls, ['b1']);
        assert.deepEqual(output, 2);

        let css = await outputFS.readFile(
          b.getBundles().find(bundle => bundle.type === 'css').filePath,
          'utf8',
        );
        assert(!css.includes('.b2'));
      });

      it("doesn't create new bundles for dynamic imports in excluded assets", async function() {
        let b = await bundle(
          path.join(
            __dirname,
            '/integration/scope-hoisting/es6/side-effects-no-new-bundle/index.html',
          ),
        );

        assertBundles(b, [
          {
            name: 'index.html',
            assets: ['index.html'],
          },
          {
            type: 'js',
            assets: ['index.js', 'a.js', 'b1.js'],
          },
        ]);

        let calls = [];
        let output = await run(b, {
          sideEffect: caller => {
            calls.push(caller);
          },
        });
        assert.deepEqual(calls, ['b1']);
        assert.deepEqual(output, 2);
      });

      it('supports deferring an unused ES6 re-exports (namespace used)', async function() {
        let b = await bundle(
          path.join(
            __dirname,
            '/integration/scope-hoisting/es6/side-effects-re-exports/a.js',
          ),
        );

        assertDependencyWasDeferred(b, 'index.js', './message2.js');
        assert(!findAsset(b, 'message3.js'));

        let calls = [];
        let output = await run(b, {
          sideEffect: caller => {
            calls.push(caller);
          },
        });

        assert.deepEqual(calls, ['message1']);
        assert.deepEqual(output, 'Message 1');
      });

      it('supports deferring an unused ES6 re-export (wildcard, empty, unused)', async function() {
        let b = await bundle(
          path.join(
            __dirname,
            '/integration/scope-hoisting/es6/side-effects-re-exports-all-empty/a.js',
          ),
        );

        assertDependencyWasDeferred(b, 'index.js', './empty.js');

        assert.deepEqual(await run(b), 123);
      });

      it('supports deferring an unused ES6 re-exports (reexport named used)', async function() {
        let b = await bundle(
          path.join(
            __dirname,
            '/integration/scope-hoisting/es6/side-effects-re-exports/b.js',
          ),
        );

        assert(!findAsset(b, 'message1.js'));
        assert(!findAsset(b, 'message3.js'));

        let calls = [];
        let output = await run(b, {
          sideEffect: caller => {
            calls.push(caller);
          },
        });

        assert.deepEqual(calls, ['message2']);
        assert.deepEqual(output, 'Message 2');
      });

      it('supports deferring an unused ES6 re-exports (namespace rename used)', async function() {
        let b = await bundle(
          path.join(
            __dirname,
            '/integration/scope-hoisting/es6/side-effects-re-exports/c.js',
          ),
        );

        assert(!findAsset(b, 'message1.js'));
        assertDependencyWasDeferred(b, 'index.js', './message2.js');

        let calls = [];
        let output = await run(b, {
          sideEffect: caller => {
            calls.push(caller);
          },
        });

        assert.deepEqual(calls, ['message3']);
        assert.deepEqual(output, {default: 'Message 3'});
      });

      it('supports deferring an unused ES6 re-exports (direct export used)', async function() {
        let b = await bundle(
          path.join(
            __dirname,
            '/integration/scope-hoisting/es6/side-effects-re-exports/d.js',
          ),
        );

        assert(!findAsset(b, 'message1.js'));
        assertDependencyWasDeferred(b, 'index.js', './message2.js');
        assert(!findAsset(b, 'message13js'));

        let calls = [];
        let output = await run(b, {
          sideEffect: caller => {
            calls.push(caller);
          },
        });

        assert.deepEqual(calls, ['index']);
        assert.deepEqual(output, 'Message 4');
      });

      it('supports chained ES6 re-exports', async function() {
        let b = await bundle(
          path.join(
            __dirname,
            '/integration/scope-hoisting/es6/side-effects-re-exports-chained/index.js',
          ),
        );

        assert(!findAsset(b, 'bar.js'));

        let calls = [];
        let output = await run(b, {
          sideEffect: caller => {
            calls.push(caller);
          },
        });

        assert.deepEqual(calls, ['key', 'foo', 'index']);
        assert.deepEqual(output, ['key', 'foo']);
      });

      it('should not optimize away an unused ES6 re-export and an used import', async function() {
        let b = await bundle(
          path.join(
            __dirname,
            '/integration/scope-hoisting/es6/side-effects-re-exports-import/a.js',
          ),
        );

        let output = await run(b);
        assert.deepEqual(output, 123);
      });

      it('should not optimize away an unused ES6 re-export and an used import (different symbols)', async function() {
        let b = await bundle(
          path.join(
            __dirname,
            '/integration/scope-hoisting/es6/side-effects-re-exports-import-different/a.js',
          ),
        );

        let output = await run(b);
        assert.deepEqual(output, 123);
      });

      it('correctly handles ES6 re-exports in library mode entries', async function() {
        let b = await bundle(
          path.join(
            __dirname,
            '/integration/scope-hoisting/es6/side-effects-re-exports-library/a.js',
          ),
        );

        let contents = await outputFS.readFile(
          path.join(
            __dirname,
            '/integration/scope-hoisting/es6/side-effects-re-exports-library/build.js',
          ),
          'utf8',
        );
        assert(!contents.includes('console.log'));

        let output = await run(b);
        assert.deepEqual(output, {c1: 'foo'});
      });

      it('correctly updates deferred assets that are reexported', async function() {
        let testDir = path.join(
          __dirname,
          '/integration/scope-hoisting/es6/side-effects-update-deferred-reexported',
        );

        let b = bundler(path.join(testDir, 'index.js'), {
          inputFS: overlayFS,
          outputFS: overlayFS,
        });

        let subscription = await b.watch();

        let bundleEvent = await getNextBuild(b);
        assert(bundleEvent.type === 'buildSuccess');
        let output = await run(bundleEvent.bundleGraph);
        assert.deepEqual(output, '12345hello');

        await overlayFS.mkdirp(path.join(testDir, 'node_modules', 'foo'));
        await overlayFS.copyFile(
          path.join(testDir, 'node_modules', 'foo', 'foo_updated.js'),
          path.join(testDir, 'node_modules', 'foo', 'foo.js'),
        );

        bundleEvent = await getNextBuild(b);
        assert(bundleEvent.type === 'buildSuccess');
        output = await run(bundleEvent.bundleGraph);
        assert.deepEqual(output, '1234556789');

        await subscription.unsubscribe();
      });

      it('correctly updates deferred assets that are reexported and imported directly', async function() {
        let testDir = path.join(
          __dirname,
          '/integration/scope-hoisting/es6/side-effects-update-deferred-direct',
        );

        let b = bundler(path.join(testDir, 'index.js'), {
          inputFS: overlayFS,
          outputFS: overlayFS,
        });

        let subscription = await b.watch();

        let bundleEvent = await getNextBuild(b);
        assert(bundleEvent.type === 'buildSuccess');
        let output = await run(bundleEvent.bundleGraph);
        assert.deepEqual(output, '12345hello');

        await overlayFS.mkdirp(path.join(testDir, 'node_modules', 'foo'));
        await overlayFS.copyFile(
          path.join(testDir, 'node_modules', 'foo', 'foo_updated.js'),
          path.join(testDir, 'node_modules', 'foo', 'foo.js'),
        );

        bundleEvent = await getNextBuild(b);
        assert(bundleEvent.type === 'buildSuccess');
        output = await run(bundleEvent.bundleGraph);
        assert.deepEqual(output, '1234556789');

        await subscription.unsubscribe();
      });

      it('removes deferred reexports when imported from multiple asssets', async function() {
        let b = await bundle(
          path.join(
            __dirname,
            '/integration/scope-hoisting/es6/side-effects-re-exports-multiple-dynamic/a.js',
          ),
        );

        let contents = await outputFS.readFile(
          b.getBundles()[0].filePath,
          'utf8',
        );

        assert(!contents.includes('$import$'));
        assert(contents.includes('= 1234;'));
        assert(!contents.includes('= 5678;'));

        let output = await run(b);
        assert.deepEqual(output, [1234, {default: 1234}]);
      });

      it('keeps side effects by default', async function() {
        let b = await bundle(
          path.join(
            __dirname,
            '/integration/scope-hoisting/es6/side-effects/a.js',
          ),
        );

        let called = false;
        let output = await run(b, {
          sideEffect: () => {
            called = true;
          },
        });

        assert(called, 'side effect not called');
        assert.deepEqual(output, 4);
      });

      it('supports the package.json sideEffects: false flag', async function() {
        let b = await bundle(
          path.join(
            __dirname,
            '/integration/scope-hoisting/es6/side-effects-false/a.js',
          ),
        );

        let called = false;
        let output = await run(b, {
          sideEffect: () => {
            called = true;
          },
        });

        assert(!called, 'side effect called');
        assert.deepEqual(output, 4);
      });

      it('supports removing a deferred dependency', async function() {
        let testDir = path.join(
          __dirname,
          '/integration/scope-hoisting/es6/side-effects-false',
        );

        let b = bundler(path.join(testDir, 'a.js'), {
          inputFS: overlayFS,
          outputFS: overlayFS,
        });

        let subscription = await b.watch();

        try {
          let bundleEvent = await getNextBuild(b);
          assert.strictEqual(bundleEvent.type, 'buildSuccess');
          let called = false;
          let output = await run(bundleEvent.bundleGraph, {
            sideEffect: () => {
              called = true;
            },
          });
          assert(!called, 'side effect called');
          assert.deepEqual(output, 4);
          assertDependencyWasDeferred(
            bundleEvent.bundleGraph,
            'index.js',
            './bar',
          );

          await overlayFS.mkdirp(path.join(testDir, 'node_modules/bar'));
          await overlayFS.copyFile(
            path.join(testDir, 'node_modules/bar/index.1.js'),
            path.join(testDir, 'node_modules/bar/index.js'),
          );

          bundleEvent = await getNextBuild(b);
          assert.strictEqual(bundleEvent.type, 'buildSuccess');
          called = false;
          output = await run(bundleEvent.bundleGraph, {
            sideEffect: () => {
              called = true;
            },
          });
          assert(!called, 'side effect called');
          assert.deepEqual(output, 4);
        } finally {
          await subscription.unsubscribe();
        }
      });

      it('supports wildcards', async function() {
        let b = await bundle(
          path.join(
            __dirname,
            '/integration/scope-hoisting/es6/side-effects-false-wildcards/a.js',
          ),
        );
        let called = false;
        let output = await run(b, {
          sideEffect: () => {
            called = true;
          },
        });

        assert(!called, 'side effect called');
        assert.deepEqual(output, 'bar');
      });

      it('correctly handles excluded and wrapped reexport assets', async function() {
        let b = await bundle(
          path.join(
            __dirname,
            '/integration/scope-hoisting/es6/side-effects-false-wrap-excluded/a.js',
          ),
        );

        let output = await run(b);
        assert.deepEqual(output, 4);
      });

      it('supports the package.json sideEffects flag with an array', async function() {
        let b = await bundle(
          path.join(
            __dirname,
            '/integration/scope-hoisting/es6/side-effects-array/a.js',
          ),
        );

        let calls = [];
        let output = await run(b, {
          sideEffect: caller => {
            calls.push(caller);
          },
        });

        assert(calls.toString() == 'foo', "side effect called for 'foo'");
        assert.deepEqual(output, 4);
      });

      it('supports the package.json sideEffects: false flag with shared dependencies', async function() {
        let b = await bundle(
          path.join(
            __dirname,
            '/integration/scope-hoisting/es6/side-effects-false-duplicate/a.js',
          ),
        );

        let called = false;
        let output = await run(b, {
          sideEffect: () => {
            called = true;
          },
        });

        assert(!called, 'side effect called');
        assert.deepEqual(output, 6);
      });

      it('supports the package.json sideEffects: false flag with shared dependencies and code splitting', async function() {
        let b = await bundle(
          path.join(
            __dirname,
            '/integration/scope-hoisting/es6/side-effects-split/a.js',
          ),
        );

        assert.deepEqual(await run(b), 581);
      });

      it('supports the package.json sideEffects: false flag with shared dependencies and code splitting II', async function() {
        let b = await bundle(
          path.join(
            __dirname,
            '/integration/scope-hoisting/es6/side-effects-split2/a.js',
          ),
        );

        assert.deepEqual(await run(b), [{default: 123, foo: 2}, 581]);
      });

      it('missing exports should be replaced with an empty object', async function() {
        let b = await bundle(
          path.join(
            __dirname,
            '/integration/scope-hoisting/es6/empty-module/a.js',
          ),
        );

        let output = await run(b);
        assert.deepEqual(output, {b: {}});
      });

      it('supports namespace imports of theoretically excluded reexporting assets', async function() {
        let b = await bundle(
          path.join(
            __dirname,
            '/integration/scope-hoisting/es6/import-namespace-sideEffects/index.js',
          ),
        );

        let output = await run(b);
        assert.deepEqual(output, {Main: 'main', a: 'foo', b: 'bar'});
      });

      it('can import from a different bundle via a re-export', async function() {
        let b = await bundle(
          path.join(
            __dirname,
            '/integration/scope-hoisting/es6/re-export-bundle-boundary-side-effects/index.js',
          ),
        );
        let output = await run(b);
        assert.deepEqual(output, ['operational', 'ui']);
      });

      it('supports excluding multiple chained namespace reexports', async function() {
        let b = await bundle(
          path.join(
            __dirname,
            '/integration/scope-hoisting/es6/side-effects-chained-re-exports-multiple/a.js',
          ),
        );

        assert(!findAsset(b, 'symbol1.js'));

        let calls = [];
        let output = await run(b, {
          sideEffect: caller => {
            calls.push(caller);
          },
        });

        assert.deepEqual(calls, ['message1']);
        assert.deepEqual(output, 'Message 1');
      });

      it('supports excluding when doing both exports and reexports', async function() {
        let b = await bundle(
          path.join(
            __dirname,
            '/integration/scope-hoisting/es6/side-effects-export-reexport/a.js',
          ),
        );

        assert(!findAsset(b, 'other.js'));

        let calls = [];
        let output = await run(b, {
          sideEffect: caller => {
            calls.push(caller);
          },
        });

        assert.deepEqual(calls, ['index']);
        assert.deepEqual(output, 'Message 1');
      });

      it('supports deferring with chained renaming reexports', async function() {
        let b = await bundle(
          path.join(
            __dirname,
            '/integration/scope-hoisting/es6/side-effects-re-exports-rename-chained/a.js',
          ),
        );

        // assertDependencyWasDeferred(b, 'message.js', './message2');

        let calls = [];
        let output = await run(b, {
          sideEffect: caller => {
            calls.push(caller);
          },
        });

        assert.deepEqual(calls, ['message1']);
        assert.deepEqual(output, 'Message 1');
      });

      it('supports named and renamed reexports of the same asset (default used)', async function() {
        let b = await bundle(
          path.join(
            __dirname,
            '/integration/scope-hoisting/es6/side-effects-re-exports-rename-same2/a.js',
          ),
        );

        assert.deepStrictEqual(
          new Set(b.getUsedSymbols(nullthrows(findAsset(b, 'other.js')))),
          new Set(['bar']),
        );

        let calls = [];
        let output = await run(b, {
          sideEffect: caller => {
            calls.push(caller);
          },
        });

        assert.deepEqual(calls, ['other']);
        assert.deepEqual(output, 'bar');
      });

      it('supports named and renamed reexports of the same asset (named used)', async function() {
        let b = await bundle(
          path.join(
            __dirname,
            '/integration/scope-hoisting/es6/side-effects-re-exports-rename-same2/b.js',
          ),
        );

        assert.deepStrictEqual(
          new Set(b.getUsedSymbols(nullthrows(findAsset(b, 'other.js')))),
          new Set(['bar']),
        );

        let calls = [];
        let output = await run(b, {
          sideEffect: caller => {
            calls.push(caller);
          },
        });

        assert.deepEqual(calls, ['other']);
        assert.deepEqual(output, 'bar');
      });

      it('removes functions that increment variables in object properties', async function() {
        let b = await bundle(
          path.join(
            __dirname,
            '/integration/scope-hoisting/es6/tree-shaking-increment-object/a.js',
          ),
          {
            defaultTargetOptions: {
              shouldOptimize: true,
            },
          },
        );

        let content = await outputFS.readFile(
          b.getBundles()[0].filePath,
          'utf8',
        );
        assert(!content.includes('++'));

        await run(b);
      });

      it('supports named and namespace exports of the same asset (named used)', async function() {
        let b = await bundle(
          path.join(
            __dirname,
            '/integration/scope-hoisting/es6/side-effects-re-exports-namespace-same/a.js',
          ),
        );

        assert.deepStrictEqual(
          new Set(b.getUsedSymbols(nullthrows(findAsset(b, 'index.js')))),
          new Set([]),
        );
        assert.deepStrictEqual(
          new Set(b.getUsedSymbols(nullthrows(findAsset(b, 'other.js')))),
          new Set(['default']),
        );

        let calls = [];
        let output = await run(b, {
          sideEffect: caller => {
            calls.push(caller);
          },
        });

        assert.deepEqual(calls, ['other']);
        assert.deepEqual(output, ['foo']);
      });

      it('supports named and namespace exports of the same asset (namespace used)', async function() {
        let b = await bundle(
          path.join(
            __dirname,
            '/integration/scope-hoisting/es6/side-effects-re-exports-namespace-same/b.js',
          ),
        );

        assert.deepStrictEqual(
          new Set(b.getUsedSymbols(nullthrows(findAsset(b, 'index.js')))),
          new Set([]),
        );
        assert.deepStrictEqual(
          new Set(b.getUsedSymbols(nullthrows(findAsset(b, 'other.js')))),
          new Set(['bar']),
        );

        let calls = [];
        let output = await run(b, {
          sideEffect: caller => {
            calls.push(caller);
          },
        });

        assert.deepEqual(calls, ['other']);
        assert.deepEqual(output, ['bar']);
      });

      it('supports named and namespace exports of the same asset (both used)', async function() {
        let b = await bundle(
          path.join(
            __dirname,
            '/integration/scope-hoisting/es6/side-effects-re-exports-namespace-same/c.js',
          ),
        );

        assert.deepStrictEqual(
          new Set(b.getUsedSymbols(nullthrows(findAsset(b, 'index.js')))),
          new Set([]),
        );
        assert.deepStrictEqual(
          new Set(b.getUsedSymbols(nullthrows(findAsset(b, 'other.js')))),
          new Set(['default', 'bar']),
        );

        let calls = [];
        let output = await run(b, {
          sideEffect: caller => {
            calls.push(caller);
          },
        });

        assert.deepEqual(calls, ['other']);
        assert.deepEqual(output, ['foo', 'bar']);
      });

      it('supports deferring non-weak dependencies that are not used', async function() {
        let b = await bundle(
          path.join(
            __dirname,
            '/integration/scope-hoisting/es6/side-effects-semi-weak/a.js',
          ),
        );

        // assertDependencyWasDeferred(b, 'esm2.js', './other.js');

        let calls = [];
        let output = await run(b, {
          sideEffect: caller => {
            calls.push(caller);
          },
        });

        assert.deepEqual(calls, ['esm1']);
        assert.deepEqual(output, 'Message 1');
      });

      it('supports excluding CommonJS (CommonJS unused)', async function() {
        let b = await bundle(
          path.join(
            __dirname,
            '/integration/scope-hoisting/es6/side-effects-commonjs/a.js',
          ),
        );

        assert.deepStrictEqual(
          new Set(b.getUsedSymbols(nullthrows(findAsset(b, 'esm.js')))),
          new Set(['message1']),
        );
        // We can't statically analyze commonjs.js, so message1 appears to be used
        assert.deepStrictEqual(
          new Set(b.getUsedSymbols(nullthrows(findAsset(b, 'commonjs.js')))),
          // the exports object is used freely
          new Set(['*', 'message1']),
        );
        assert.deepStrictEqual(
          new Set(
            b.getUsedSymbols(findDependency(b, 'index.js', './commonjs.js')),
          ),
          new Set(['message1']),
        );

        let calls = [];
        let output = await run(b, {
          sideEffect: caller => {
            calls.push(caller);
          },
        });

        assert.deepEqual(calls, ['esm', 'commonjs']);
        assert.deepEqual(output, 'Message 1');
      });

      it('supports excluding CommonJS (CommonJS used)', async function() {
        let b = await bundle(
          path.join(
            __dirname,
            '/integration/scope-hoisting/es6/side-effects-commonjs/b.js',
          ),
        );

        assert(!findAsset(b, 'esm.js'));
        assert.deepStrictEqual(
          new Set(b.getUsedSymbols(nullthrows(findAsset(b, 'commonjs.js')))),
          // the exports object is used freely
          new Set(['*', 'message2']),
        );
        assert.deepEqual(
          new Set(
            b.getUsedSymbols(findDependency(b, 'index.js', './commonjs.js')),
          ),
          new Set(['message2']),
        );

        let calls = [];
        let output = await run(b, {
          sideEffect: caller => {
            calls.push(caller);
          },
        });

        assert.deepEqual(calls, ['commonjs']);
        assert.deepEqual(output, 'Message 2');
      });
    });

    it("doesn't ignore missing import specifiers in source assets", async function() {
      let source = path.normalize(
        'integration/scope-hoisting/es6/unused-import-specifier/a.js',
      );
<<<<<<< HEAD
      let message = escapeMarkdown(
        `${normalizePath(
          'integration/scope-hoisting/es6/unused-import-specifier/b.js',
        )} does not export 'unused'`,
      );
=======
      let message = md`${path.normalize(
        'integration/scope-hoisting/es6/unused-import-specifier/b.js',
      )} does not export 'unused'`;
>>>>>>> a2eb5b52
      await assert.rejects(() => bundle(path.join(__dirname, source)), {
        name: 'BuildError',
        message,
        diagnostics: [
          {
            message,
            origin: '@parcel/core',
            filePath: source,
            language: 'js',
            codeFrame: {
              codeHighlights: [
                {
                  start: {
                    line: 1,
                    column: 15,
                  },
                  end: {
                    line: 1,
                    column: 20,
                  },
                },
              ],
            },
          },
        ],
      });
    });

    it('ignores unused import specifiers in node-modules', async function() {
      let b = await bundle(
        path.join(
          __dirname,
          '/integration/scope-hoisting/es6/unused-import-specifier-node-modules/a.js',
        ),
      );

      let output = await run(b);
      assert.equal(output, 123);
    });
  });

  describe('commonjs', function() {
    it('supports require of commonjs modules', async function() {
      let b = await bundle(
        path.join(
          __dirname,
          '/integration/scope-hoisting/commonjs/require/a.js',
        ),
      );

      let output = await run(b);
      assert.equal(output, 2);
    });

    it('concats commonjs modules in the correct order', async function() {
      let b = await bundle(
        path.join(
          __dirname,
          '/integration/scope-hoisting/commonjs/concat-order/a.js',
        ),
      );

      let output = await run(b);
      assert.equal(output, 2);
    });

    it('supports default imports of commonjs modules', async function() {
      let b = await bundle(
        path.join(
          __dirname,
          '/integration/scope-hoisting/commonjs/default-import/a.js',
        ),
      );

      let output = await run(b);
      assert.equal(output, 2);
    });

    it('concats modules with inserted globals in the correct order', async function() {
      let b = await bundle(
        path.join(
          __dirname,
          '/integration/scope-hoisting/commonjs/concat-order-globals/a.js',
        ),
      );

      let output = await run(b);
      assert.equal(output, 'foobar');
    });

    it('supports named imports of commonjs modules', async function() {
      let b = await bundle(
        path.join(
          __dirname,
          '/integration/scope-hoisting/commonjs/named-import/a.js',
        ),
      );

      let output = await run(b);
      assert.equal(output, 2);
    });

    it('supports namespace imports of commonjs modules', async function() {
      let b = await bundle(
        path.join(
          __dirname,
          '/integration/scope-hoisting/commonjs/import-namespace/a.js',
        ),
      );

      let output = await run(b);
      assert.equal(output, 2);
    });

    it('supports require of es6 default export of expressions', async function() {
      let b = await bundle(
        path.join(
          __dirname,
          '/integration/scope-hoisting/commonjs/require-default-export-expression/a.js',
        ),
      );

      let output = await run(b);
      assert.equal(output, 2);
    });

    it('supports require of es6 default export of declarations', async function() {
      let b = await bundle(
        path.join(
          __dirname,
          '/integration/scope-hoisting/commonjs/require-default-export-declaration/a.js',
        ),
      );

      let output = await run(b);
      assert.equal(output, 2);
    });

    it('supports require of es6 default export of variables', async function() {
      let b = await bundle(
        path.join(
          __dirname,
          '/integration/scope-hoisting/commonjs/require-default-export-variable/a.js',
        ),
      );

      let output = await run(b);
      assert.equal(output, 2);
    });

    it('supports require of es6 named export of declarations', async function() {
      let b = await bundle(
        path.join(
          __dirname,
          '/integration/scope-hoisting/commonjs/require-named-export-declaration/a.js',
        ),
      );

      let output = await run(b);
      assert.equal(output, 2);
    });

    it('supports require of es6 named export of variables', async function() {
      let b = await bundle(
        path.join(
          __dirname,
          '/integration/scope-hoisting/commonjs/require-named-export-variable/a.js',
        ),
      );

      let output = await run(b);
      assert.equal(output, 2);
    });

    it('supports require of es6 renamed exports', async function() {
      let b = await bundle(
        path.join(
          __dirname,
          '/integration/scope-hoisting/commonjs/require-renamed-export/a.js',
        ),
      );

      let output = await run(b);
      assert.equal(output, 2);
    });

    it('supports require of es6 module re-exporting all exports from another module', async function() {
      let b = await bundle(
        path.join(
          __dirname,
          '/integration/scope-hoisting/commonjs/require-re-export-all/a.js',
        ),
      );

      let output = await run(b);
      assert.equal(output, 6);
    });

    it('supports require of es6 module re-exporting all exports from multiple modules', async function() {
      let b = await bundle(
        path.join(
          __dirname,
          '/integration/scope-hoisting/commonjs/require-re-export-multiple/a.js',
        ),
      );

      let output = await run(b);
      assert.equal(output, 7);
    });

    it('supports re-exporting individual named exports from another module', async function() {
      let b = await bundle(
        path.join(
          __dirname,
          '/integration/scope-hoisting/commonjs/require-re-export-named/a.js',
        ),
      );

      let output = await run(b);
      assert.equal(output, 3);
    });

    it('supports re-exporting default exports from another module', async function() {
      let b = await bundle(
        path.join(
          __dirname,
          '/integration/scope-hoisting/commonjs/require-re-export-default/a.js',
        ),
      );

      let output = await run(b);
      assert.equal(output, 3);
    });

    it('supports re-exporting a namespace from another module', async function() {
      let b = await bundle(
        path.join(
          __dirname,
          '/integration/scope-hoisting/commonjs/require-re-export-namespace/a.js',
        ),
      );

      let output = await run(b);
      assert.equal(output, 6);
    });

    it('excludes default when re-exporting a module', async function() {
      let b = await bundle(
        path.join(
          __dirname,
          '/integration/scope-hoisting/commonjs/require-re-export-exclude-default/a.js',
        ),
      );

      let output = await run(b);
      assert.deepEqual(output, {foo: 3});
    });

    it('supports hybrid ES6 + commonjs modules', async function() {
      let b = await bundle(
        path.join(
          __dirname,
          '/integration/scope-hoisting/commonjs/es6-commonjs-hybrid/a.js',
        ),
      );

      let output = await run(b);
      assert.equal(output, 5);
    });

    it('inserts commonjs exports object in the right place', async function() {
      let b = await bundle(
        path.join(
          __dirname,
          '/integration/scope-hoisting/commonjs/export-order/a.js',
        ),
      );

      let output = await run(b);
      assert.equal(output, 5);
    });

    it('bails out exports access resolving if it is accessed freely (exports assign)', async function() {
      let b = await bundle(
        path.join(
          __dirname,
          '/integration/scope-hoisting/commonjs/exports-access-bailout/exports-assign.js',
        ),
      );

      let output = await run(b);
      assert.equal(output, 5);
    });

    it('bails out exports access resolving if it is accessed freely (exports define)', async function() {
      let b = await bundle(
        path.join(
          __dirname,
          '/integration/scope-hoisting/commonjs/exports-access-bailout/exports-define.js',
        ),
      );

      let output = await run(b);
      assert.equal(output, 5);
    });

    it('bails out exports access resolving if it is accessed freely (module.exports assign)', async function() {
      let b = await bundle(
        path.join(
          __dirname,
          '/integration/scope-hoisting/commonjs/exports-access-bailout/module-exports-assign.js',
        ),
      );

      let output = await run(b);
      assert.equal(output, 5);
    });

    it('bails out exports access resolving if it is accessed freely (module.exports define)', async function() {
      let b = await bundle(
        path.join(
          __dirname,
          '/integration/scope-hoisting/commonjs/exports-access-bailout/module-exports-define.js',
        ),
      );

      let output = await run(b);
      assert.equal(output, 5);
    });

    it('bails out imported exports access resolving if it is accessed freely (exports assign)', async function() {
      let b = await bundle(
        path.join(
          __dirname,
          '/integration/scope-hoisting/commonjs/exports-access-bailout/exports-assign-entry.js',
        ),
      );

      let output = await run(b);
      assert.equal(output, 5);
    });

    it('bails out imported exports access resolving if it is accessed freely (exports define)', async function() {
      let b = await bundle(
        path.join(
          __dirname,
          '/integration/scope-hoisting/commonjs/exports-access-bailout/exports-define-entry.js',
        ),
      );

      let output = await run(b);
      assert.equal(output, 5);
    });

    it('bails out imported exports access resolving if it is accessed freely (module.exports assign)', async function() {
      let b = await bundle(
        path.join(
          __dirname,
          '/integration/scope-hoisting/commonjs/exports-access-bailout/module-exports-assign-entry.js',
        ),
      );

      let output = await run(b);
      assert.equal(output, 5);
    });

    it('bails out imported exports access resolving if it is accessed freely (module.exports define)', async function() {
      let b = await bundle(
        path.join(
          __dirname,
          '/integration/scope-hoisting/commonjs/exports-access-bailout/module-exports-define-entry.js',
        ),
      );

      let output = await run(b);
      assert.equal(output, 5);
    });

    it('bails out imported exports access resolving if it is accessed freely (exports reexport)', async function() {
      let b = await bundle(
        path.join(
          __dirname,
          '/integration/scope-hoisting/commonjs/exports-access-bailout/exports-assign-reexport-entry.js',
        ),
      );

      let output = await run(b);
      assert.deepEqual(output, [5, 5]);
    });

    it('builds commonjs modules that assigns to exports before module.exports', async function() {
      let b = await bundle(
        path.join(
          __dirname,
          '/integration/scope-hoisting/commonjs/exports-before-module-exports/a.js',
        ),
      );

      let output = await run(b);
      assert.equal(output, 42);
    });

    it('builds commonjs modules that assigns to module.exports before exports', async function() {
      let b = await bundle(
        path.join(
          __dirname,
          '/integration/scope-hoisting/commonjs/module-exports-before-exports/a.js',
        ),
      );

      let output = await run(b);
      assert.equal(output, 42);
    });

    it("doesn't insert parcelRequire for missing non-js assets", async function() {
      let b = await bundle(
        path.join(
          __dirname,
          '/integration/scope-hoisting/commonjs/missing-non-js/a.js',
        ),
      );

      let output = await run(b);
      assert.equal(output, 27);
    });

    it('define exports in the outermost scope', async function() {
      let b = await bundle(
        path.join(
          __dirname,
          '/integration/scope-hoisting/commonjs/define-exports/a.js',
        ),
      );

      assert.deepStrictEqual(
        new Set(b.getUsedSymbols(nullthrows(findAsset(b, 'a.js')))),
        new Set(['*']),
      );

      let output = await run(b);
      assert.equal(output, 'bar');
    });

    it('supports live bindings of named exports', async function() {
      let b = await bundle(
        path.join(
          __dirname,
          '/integration/scope-hoisting/commonjs/live-bindings/a.js',
        ),
      );

      let output = await run(b);
      assert.equal(output, 8);
    });

    it('should wrap modules that use eval in a function', async function() {
      let b = await bundle(
        path.join(
          __dirname,
          '/integration/scope-hoisting/commonjs/wrap-eval/a.js',
        ),
      );

      let output = await run(b);
      assert.equal(output, 4);
    });

    it('should wrap modules that have a top-level return', async function() {
      let b = await bundle(
        path.join(
          __dirname,
          '/integration/scope-hoisting/commonjs/wrap-return/a.js',
        ),
      );

      let output = await run(b);
      assert.equal(output, 2);
    });

    it('should remove unused exports assignments for wrapped modules', async function() {
      let b = await bundle(
        path.join(
          __dirname,
          '/integration/scope-hoisting/commonjs/wrap-unused/a.js',
        ),
      );

      // console.log(await outputFS.readFile(b.getBundles()[0].filePath, 'utf8'));

      let output = await run(b);
      assert.equal(output, 1);
    });

    it('should hoist all vars in the scope', async function() {
      let b = await bundle(
        path.join(
          __dirname,
          '/integration/scope-hoisting/commonjs/wrap-var-hoisting/a.js',
        ),
      );

      let contents = await outputFS.readFile(
        b.getBundles()[0].filePath,
        'utf8',
      );

      assert(contents.split('f1_var').length - 1, 1);
      assert(contents.split('f2_var').length - 1, 1);
      assert(contents.split('f3_var').length - 1, 1);
      assert(contents.split('f4_var').length - 1, 1);
      assert(contents.split('c1_var').length - 1, 1);
      assert(contents.split('c2_var').length - 1, 1);
      assert(contents.split('BigIntSupported').length - 1, 4);
      assert(contents.split('inner_let').length - 1, 2);

      let output = await run(b);
      assert.equal(output, true);
    });

    it('should wrap modules that access `module` as a free variable', async function() {
      let b = await bundle(
        path.join(
          __dirname,
          '/integration/scope-hoisting/commonjs/wrap-module/a.js',
        ),
      );

      assert.deepEqual(await run(b), {exports: {foo: 2}});
    });

    it('should call init for wrapped modules when codesplitting', async function() {
      let b = await bundle(
        path.join(
          __dirname,
          '/integration/scope-hoisting/commonjs/wrap-module-codesplit/a.js',
        ),
      );

      assert.deepEqual(await run(b), 2);
    });

    it('should wrap modules that non-statically access `module`', async function() {
      let b = await bundle(
        path.join(
          __dirname,
          '/integration/scope-hoisting/commonjs/wrap-module-computed/a.js',
        ),
      );

      let output = await run(b);
      assert.deepEqual(output, {foo: 2});
    });

    it('should not rename function local variables according to global replacements', async function() {
      let b = await bundle(
        path.join(
          __dirname,
          '/integration/scope-hoisting/commonjs/keep-local-function-var/a.js',
        ),
      );

      let output = await run(b);
      assert.deepEqual(output, 'foo');
    });

    it('supports using this in arrow functions', async function() {
      let b = await bundle(
        path.join(
          __dirname,
          '/integration/scope-hoisting/commonjs/this-arrow-function/a.js',
        ),
      );

      let content = await outputFS.readFile(b.getBundles()[0].filePath, 'utf8');
      assert(content.includes('=>'));

      let output = await run(b);
      assert.strictEqual(output, 'Say other');
    });

    it('supports assigning to this as exports object', async function() {
      let b = await bundle(
        path.join(
          __dirname,
          '/integration/scope-hoisting/commonjs/this-reference/a.js',
        ),
      );

      let output = await run(b);
      assert.strictEqual(output, 2);
    });

    it('supports assigning to this as exports object in wrapped module', async function() {
      let b = await bundle(
        path.join(
          __dirname,
          '/integration/scope-hoisting/commonjs/this-reference-wrapped/a.js',
        ),
      );

      let output = await run(b);
      assert.strictEqual(output, 6);
    });

    it('supports using exports self reference', async function() {
      let b = await bundle(
        path.join(
          __dirname,
          '/integration/scope-hoisting/commonjs/exports-self-reference/a.js',
        ),
      );

      let content = await outputFS.readFile(b.getBundles()[0].filePath, 'utf8');
      assert(content.includes('=>'));

      let output = await run(b);
      assert.strictEqual(output, 'Say other');
    });

    it('supports using module.exports self reference', async function() {
      let b = await bundle(
        path.join(
          __dirname,
          '/integration/scope-hoisting/commonjs/module-exports-self-reference/a.js',
        ),
      );

      let content = await outputFS.readFile(b.getBundles()[0].filePath, 'utf8');
      assert(content.includes('=>'));

      let output = await run(b);
      assert.strictEqual(output, 'Say other');
    });

    it('support url imports in wrapped modules with interop', async function() {
      let b = await bundle(
        path.join(
          __dirname,
          '/integration/scope-hoisting/commonjs/wrap-interop-url-import/a.js',
        ),
      );

      assertBundles(b, [
        {
          type: 'js',
          assets: ['a.js', 'b.js', 'bundle-url.js', 'JSRuntime.js'],
        },
        {
          type: 'txt',
          assets: ['data.txt'],
        },
      ]);

      let output = await run(b);
      assert(output.endsWith('.txt'));
    });

    it('supports module object properties', async function() {
      let b = await bundle(
        path.join(
          __dirname,
          '/integration/scope-hoisting/commonjs/module-object/a.js',
        ),
      );

      let entryBundle;
      b.traverseBundles((bundle, ctx, traversal) => {
        if (bundle.isEntry) {
          entryBundle = bundle;
          traversal.stop();
        }
      });
      let entryAsset = entryBundle.getMainEntry();

      // TODO: this test doesn't currently work in older browsers since babel
      // replaces the typeof calls before we can get to them.
      let output = await run(b);
      assert.equal(output.id, entryAsset.id);
      assert.equal(output.hot, null);
      assert.equal(output.moduleRequire, null);
      assert.equal(output.type, 'object');
      assert.deepEqual(output.exports, {});
      assert.equal(output.exportsType, 'object');
      assert.equal(output.require, 'function');
    });

    it("doesn't support require.resolve calls for included assets", async function() {
      let message =
        "'require.resolve' calls for bundled modules or bundled assets aren't supported with scope hoisting";
      let source = path.join(
        __dirname,
        '/integration/scope-hoisting/commonjs/require-resolve/a.js',
      );
      await assert.rejects(() => bundle(source), {
        name: 'BuildError',
        message,
        diagnostics: [
          {
            message,
            origin: '@parcel/packager-js',
            filePath: source,
            language: 'js',
            codeFrame: {
              codeHighlights: [
                {
                  start: {
                    line: 3,
                    column: 10,
                  },
                  end: {
                    line: 3,
                    column: 31,
                  },
                },
              ],
            },
          },
        ],
      });
    });

    it('supports mutations of the exports object by the importer', async function() {
      let b = await bundle(
        path.join(
          __dirname,
          '/integration/scope-hoisting/commonjs/mutated-exports-object-importer/index.js',
        ),
      );

      assert.deepEqual(await run(b), [43, {foo: 43}]);
    });

    it('supports mutations of the exports object by a different asset', async function() {
      let b = await bundle(
        path.join(
          __dirname,
          '/integration/scope-hoisting/commonjs/mutated-exports-object-different/index.js',
        ),
      );

      let contents = await outputFS.readFile(
        b.getBundles()[0].filePath,
        'utf8',
      );
      assert(!contents.includes('$exports'));
      assert.equal(await run(b), 43);
    });

    it('supports mutations of the exports object inside an expression', async function() {
      let b = await bundle(
        path.join(
          __dirname,
          '/integration/scope-hoisting/commonjs/mutated-exports-object-expression/index.js',
        ),
      );

      assert.deepEqual(await run(b), [{foo: 3}, 3, 3]);
    });

    it('supports require.resolve calls for excluded modules', async function() {
      let b = await bundle(
        path.join(
          __dirname,
          '/integration/scope-hoisting/commonjs/require-resolve-excluded/a.js',
        ),
      );

      let output = await run(b, {
        require: {
          resolve: () => 'my-resolved-fs',
        },
      });
      assert.deepEqual(output, 'my-resolved-fs');
    });

    it('supports requiring a re-exported ES6 import', async function() {
      let b = await bundle(
        path.join(
          __dirname,
          '/integration/scope-hoisting/commonjs/re-export-var/a.js',
        ),
      );

      let output = await run(b);
      assert.deepEqual(output, 'foobar');
    });

    it('supports object pattern requires', async function() {
      let b = await bundle(
        path.join(
          __dirname,
          '/integration/scope-hoisting/commonjs/object-pattern/a.js',
        ),
      );

      let output = await run(b);
      assert.deepEqual(output, 5);
    });

    it('eliminates CommonJS export object where possible', async function() {
      let b = await bundle(
        path.join(
          __dirname,
          '/integration/scope-hoisting/commonjs/eliminate-exports/a.js',
        ),
      );

      let output = await run(b);
      assert.deepEqual(output, 6);
    });

    it('supports multiple assignments in one line', async function() {
      let b = await bundle(
        path.join(
          __dirname,
          '/integration/scope-hoisting/commonjs/multi-assign/a.js',
        ),
      );

      let output = await run(b);
      assert.deepEqual(output, {foo: 2, bar: 2, baz: 2});
    });

    it('supports circular dependencies', async function() {
      let b = await bundle(
        path.join(
          __dirname,
          '/integration/scope-hoisting/commonjs/require-circular/a.js',
        ),
      );

      let output = await run(b);
      assert.equal(output, 'foo bar');
    });

    it('executes modules in the correct order', async function() {
      let b = await bundle(
        path.join(
          __dirname,
          '/integration/scope-hoisting/commonjs/require-execution-order/a.js',
        ),
      );

      let out = [];
      await run(b, {
        output(o) {
          out.push(o);
        },
      });

      assert.deepEqual(out, ['a', 'b', 'c', 'd']);
    });

    it('supports conditional requires', async function() {
      let b = await bundle(
        path.join(
          __dirname,
          '/integration/scope-hoisting/commonjs/require-conditional/a.js',
        ),
      );

      let out = [];
      await run(b, {
        b: false,
        output(o) {
          out.push(o);
        },
      });

      assert.deepEqual(out, ['a', 'd']);

      out = [];
      await run(b, {
        b: true,
        output(o) {
          out.push(o);
        },
      });

      assert.deepEqual(out, ['a', 'b', 'c', 'd']);
    });

    it('supports requires inside functions', async function() {
      let b = await bundle(
        path.join(
          __dirname,
          '/integration/scope-hoisting/commonjs/require-in-function/a.js',
        ),
      );

      let out = [];
      await run(b, {
        output(o) {
          out.push(o);
        },
      });

      assert.deepEqual(out, ['a', 'c', 'b']);
    });

    it('supports requires inside functions with es6 import side effects', async function() {
      let b = await bundle(
        path.join(
          __dirname,
          '/integration/scope-hoisting/commonjs/require-in-function-import/a.js',
        ),
      );

      let out = [];
      await run(b, {
        output(o) {
          out.push(o);
        },
      });

      assert.deepEqual(out, ['a', 'd', 'c', 'b']);
    });

    it('hoists import calls to the top', async function() {
      let b = await bundle(
        path.join(
          __dirname,
          '/integration/scope-hoisting/commonjs/require-in-function-import-hoist/a.js',
        ),
      );

      let out = [];
      await run(b, {
        output(o) {
          out.push(o);
        },
      });

      assert.deepEqual(out, ['a', 'd', 'c', 'b']);
    });

    it('supports requires inside functions with es6 re-export side effects', async function() {
      let b = await bundle(
        path.join(
          __dirname,
          '/integration/scope-hoisting/commonjs/require-in-function-reexport/a.js',
        ),
      );

      let out = [];
      await run(b, {
        output(o) {
          out.push(o);
        },
      });

      assert.deepEqual(out, ['a', 'd', 'c', 'b']);
    });

    it('can bundle the node stream module', async function() {
      let b = await bundle(
        path.join(
          __dirname,
          '/integration/scope-hoisting/commonjs/stream-module/a.js',
        ),
      );

      let res = await run(b);
      assert.equal(typeof res.Readable, 'function');
      assert.equal(typeof res.Writable, 'function');
      assert.equal(typeof res.Duplex, 'function');
    });

    it('missing exports should be replaced with an empty object', async function() {
      let b = await bundle(
        path.join(
          __dirname,
          '/integration/scope-hoisting/commonjs/empty-module/a.js',
        ),
      );

      let output = await run(b);
      assert.deepEqual(output, {b: {}});
    });

    it('removes unused exports', async function() {
      let b = await bundle(
        path.join(
          __dirname,
          '/integration/scope-hoisting/commonjs/tree-shaking/a.js',
        ),
      );

      let output = await run(b);
      assert.deepEqual(output, 2);

      let contents = await outputFS.readFile(
        b.getBundles()[0].filePath,
        'utf8',
      );
      assert(contents.includes('foo'));
      assert(!contents.includes('bar'));
    });

    it('removes unused exports when assigning with a string literal', async function() {
      let b = await bundle(
        path.join(
          __dirname,
          '/integration/scope-hoisting/commonjs/tree-shaking-string/a.js',
        ),
      );

      let output = await run(b);
      assert.deepEqual(output, [2, 20]);

      let contents = await outputFS.readFile(
        b.getBundles()[0].filePath,
        'utf8',
      );
      assert(contents.includes('foo'));
      assert(!contents.includes('bar'));
    });

    it('supports removing an unused inline export with uglify minification', async function() {
      // Uglify does strange things to multiple assignments in a line.
      // See https://github.com/parcel-bundler/parcel/issues/1549
      let b = await bundle(
        path.join(
          __dirname,
          '/integration/scope-hoisting/commonjs/export-local/a.js',
        ),
        {
          defaultTargetOptions: {
            shouldOptimize: true,
          },
        },
      );

      let output = await run(b);
      assert.deepEqual(output, 3);
    });

    it('should support sideEffects: false', async function() {
      let b = await bundle(
        path.join(
          __dirname,
          '/integration/scope-hoisting/commonjs/side-effects-false/a.js',
        ),
      );

      let output = await run(b);
      assert.deepEqual(output, 9);
    });

    it('should support two aliases to the same module', async function() {
      let b = await bundle(
        path.join(
          __dirname,
          '/integration/scope-hoisting/commonjs/wrap-aliases/a.js',
        ),
      );

      let output = await run(b);
      assert.deepEqual(output, 42);
    });

    it('should retain the correct concat order with wrapped assets', async function() {
      let b = await bundle(
        path.join(
          __dirname,
          '/integration/scope-hoisting/commonjs/wrap-concat-order/a.js',
        ),
      );

      let calls = [];
      await run(b, {
        sideEffect(v) {
          calls.push(v);
        },
      });
      assert.deepStrictEqual(calls, [1, 2, 3, 4, 5, 6, 7]);
    });

    it('should support optional requires', async function() {
      let b = await bundle(
        path.join(
          __dirname,
          '/integration/scope-hoisting/commonjs/wrap-optional/a.js',
        ),
      );

      let output = await run(b);
      assert.deepEqual(output, 42);
    });

    it('should insert __esModule interop flag when importing from an ES module', async function() {
      let b = await bundle(
        path.join(
          __dirname,
          '/integration/scope-hoisting/commonjs/interop-require-es-module/a.js',
        ),
      );

      let output = await run(b);
      assert.equal(output.__esModule, true);
      assert.equal(output.default, 2);
    });

    it('should export the same values for interop shared modules in main and child bundle', async function() {
      let b = await bundle(
        path.join(
          __dirname,
          '/integration/scope-hoisting/commonjs/interop-require-es-module-code-split/main.js',
        ),
      );

      assert.equal(await run(b), 'bar:bar');
    });

    it('should export the same values for interop shared modules in main and child bundle if shared bundle is deep nested', async function() {
      let b = await bundle(
        path.join(
          __dirname,
          '/integration/scope-hoisting/commonjs/interop-require-es-module-code-split-intermediate/main.js',
        ),
      );

      assert.equal(await run(b), 'bar:bar');
    });

    it('should not insert interop default for commonjs modules with default export', async function() {
      let b = await bundle(
        path.join(
          __dirname,
          '/integration/scope-hoisting/commonjs/interop-require-commonjs/a.js',
        ),
      );

      let output = await run(b);
      let obj = {
        test: 2,
      };
      obj.default = obj;
      assert.deepEqual(output.default, obj);
    });

    it('should support multiple requires in the same variable declaration', async function() {
      let b = await bundle(
        path.join(
          __dirname,
          '/integration/scope-hoisting/commonjs/require-multiple/a.js',
        ),
      );

      let output = await run(b);
      assert.equal(output, 'before foo middle bar after');
    });

    it('should support assigning to exports from inside a function', async function() {
      let b = await bundle(
        path.join(
          __dirname,
          '/integration/scope-hoisting/commonjs/export-assign-scope/a.js',
        ),
      );

      let output = await run(b);
      assert.deepEqual(output, 2);
    });

    it('should also hoist inserted polyfills of globals', async function() {
      let b = await bundle(
        path.join(
          __dirname,
          '/integration/scope-hoisting/commonjs/globals-polyfills/a.js',
        ),
      );

      let output = await run(b);
      assert.equal(output, true);
    });

    it('should support wrapping array destructuring declarations', async function() {
      let b = await bundle(
        path.join(
          __dirname,
          '/integration/scope-hoisting/commonjs/wrap-destructuring-array/a.js',
        ),
      );

      let output = await run(b);
      assert.deepEqual(output, [1, 2]);
    });

    it('should support wrapping object destructuring declarations', async function() {
      let b = await bundle(
        path.join(
          __dirname,
          '/integration/scope-hoisting/commonjs/wrap-destructuring-object/a.js',
        ),
      );

      let output = await run(b);
      assert.deepEqual(output, [4, 2]);
    });

    it('does not tree-shake assignments to unknown objects', async () => {
      let b = await bundle(
        path.join(
          __dirname,
          '/integration/scope-hoisting/commonjs/tree-shaking-no-unknown-objects/index.js',
        ),
      );

      assert.equal(await run(b), 42);
    });

    it('can conditionally reference an imported symbol and unconditionally reference it', async function() {
      let b = await bundle(
        path.join(
          __dirname,
          '/integration/scope-hoisting/commonjs/conditional-import-reference/index.js',
        ),
      );

      let output = await run(b);
      assert.equal(output, 'hello');
    });

    it('supports assigning to the result of a require', async function() {
      let b = await bundle(
        path.join(
          __dirname,
          '/integration/scope-hoisting/commonjs/require-assign/a.js',
        ),
      );

      let output = await run(b);
      assert.equal(output, 4);
    });

    it('supports both static and non-static exports in the same module with self-reference', async function() {
      let b = await bundle(
        path.join(
          __dirname,
          '/integration/scope-hoisting/commonjs/non-static-exports/a.js',
        ),
      );

      let output = await run(b);
      assert.deepEqual(output, {
        foo: 2,
        bar: 4,
        baz: 6,
      });
    });

    it('does not replace assignments to the exports object in the same module', async function() {
      let b = await bundle(
        path.join(
          __dirname,
          '/integration/scope-hoisting/commonjs/self-reference-assignment/a.js',
        ),
      );

      let output = await run(b);
      assert.deepEqual(output, {
        foo: {
          bar: 'bar',
        },
      });
    });

    it('replaces static require member expressions with the correct `this` context', async function() {
      let b = await bundle(
        path.join(
          __dirname,
          '/integration/scope-hoisting/commonjs/require-member-wrapped/a.js',
        ),
      );

      let output = await run(b);
      assert.deepEqual(output(), {
        foo: 2,
        bar: 4,
      });
    });

    it('does not create a self-referencing dependency for the default symbol without an __esModule flag', async function() {
      let b = await bundle(
        path.join(
          __dirname,
          '/integration/scope-hoisting/commonjs/self-reference-default/a.js',
        ),
      );

      let output = await run(b);
      assert.equal(output, 2);
    });
  });

  it('should not throw with JS included from HTML', async function() {
    let b = await bundle(
      path.join(__dirname, '/integration/html-js/index.html'),
    );

    assertBundles(b, [
      {
        name: 'index.html',
        assets: ['index.html'],
      },
      {
        type: 'js',
        assets: ['index.js', 'other.js'],
      },
    ]);

    let asset = nullthrows(findAsset(b, 'other.js'));
    assert.deepStrictEqual(
      new Set(b.getUsedSymbols(asset)),
      new Set(['default']),
    );

    let value = [];
    await run(b, {
      alert: v => value.push(v),
    });
    assert.deepEqual(value, ['other']);
  });

  it('should not throw with JS dynamic imports included from HTML', async function() {
    let b = await bundle(
      path.join(__dirname, '/integration/html-js-dynamic/index.html'),
    );

    assertBundles(b, [
      {
        name: 'index.html',
        assets: ['index.html'],
      },
      {
        type: 'js',
        assets: [
          'bundle-url.js',
          'cacheLoader.js',
          'index.js',
          'js-loader.js',
          'JSRuntime.js',
        ],
      },
      {
        type: 'js',
        assets: ['local.js'],
      },
    ]);

    let output = await run(b);
    assert.equal(typeof output, 'function');
    assert.equal(await output(), 'Imported: foobar');
  });

  it('should include the prelude in shared entry bundles', async function() {
    let b = await bundle(
      path.join(__dirname, '/integration/html-shared/index.html'),
      {
        mode: 'production',
        defaultTargetOptions: {
          shouldOptimize: false,
        },
      },
    );

    assertBundles(b, [
      {
        name: 'index.html',
        assets: ['index.html'],
      },
      {
        type: 'js',
        assets: ['index.js'],
      },
      {
        name: 'iframe.html',
        assets: ['iframe.html'],
      },
      {
        type: 'js',
        assets: ['iframe.js'],
      },
      {
        type: 'js',
        assets: ['lodash.js'],
      },
    ]);

    let sharedBundle = b
      .getBundles()
      .sort((a, b) => b.stats.size - a.stats.size)[0];
    let contents = await outputFS.readFile(sharedBundle.filePath, 'utf8');
    assert(contents.includes(`$parcel$global[parcelRequireName] = `));
  });

  it('does not include prelude if child bundles are isolated', async function() {
    let b = await bundle(
      path.join(__dirname, '/integration/worker-shared/index.js'),
    );

    let mainBundle = b.getBundles().find(b => b.name === 'index.js');
    let contents = await outputFS.readFile(mainBundle.filePath, 'utf8');
    assert(!contents.includes(`$parcel$global[parcelRequireName] = `));
  });

  it('should include prelude in shared worker bundles', async function() {
    let b = await bundle(
      path.join(__dirname, '/integration/worker-shared/index.js'),
      {
        mode: 'production',
        defaultTargetOptions: {
          shouldOptimize: false,
        },
      },
    );

    let sharedBundle = b
      .getBundles()
      .sort((a, b) => b.stats.size - a.stats.size)
      .find(b => b.name !== 'index.js');
    let contents = await outputFS.readFile(sharedBundle.filePath, 'utf8');
    assert(contents.includes(`$parcel$global[parcelRequireName] = `));

    let workerBundle = b.getBundles().find(b => b.name.startsWith('worker-b'));
    contents = await outputFS.readFile(workerBundle.filePath, 'utf8');
    assert(contents.includes(`importScripts("./${sharedBundle.name}")`));
  });

  // Mirrors the equivalent test in javascript.js
  it('should insert global variables when needed', async function() {
    let b = await bundle(
      path.join(__dirname, '/integration/globals/scope-hoisting.js'),
    );

    let output = await run(b);
    assert.deepEqual(output(), {
      dir: path.join(__dirname, '/integration/globals'),
      file: path.join(__dirname, '/integration/globals/index.js'),
      buf: Buffer.from('browser').toString('base64'),
      global: true,
    });
  });

  it('should be able to named import a reexported namespace in an async bundle', async function() {
    let b = await bundle(
      path.join(
        __dirname,
        '/integration/scope-hoisting/es6/async-named-import-ns-reexport/index.js',
      ),
    );

    assert.deepEqual(await run(b), [42, 42, 42, 42]);
  });

  it('should not remove a binding with a used AssignmentExpression', async function() {
    let b = await bundle(
      path.join(
        __dirname,
        '/integration/scope-hoisting/es6/used-assignmentexpression/a.js',
      ),
    );

    assert.strictEqual(await run(b), 3);
  });

  it('should wrap imports inside arrow functions', async function() {
    let b = await bundle(
      path.join(
        __dirname,
        '/integration/scope-hoisting/es6/wrap-import-arrowfunction/a.js',
      ),
    );

    let contents = await outputFS.readFile(
      b.getBundles().find(bundle => bundle.isEntry).filePath,
      'utf8',
    );
    assert(contents.includes('=>'));

    let calls = [];
    let output = await run(b, {
      sideEffect(id) {
        calls.push(id);
      },
    });
    assert.deepEqual(calls, []);
    assert.equal(typeof output, 'function');
    assert.deepEqual(await output(), {default: 1234});
    assert.deepEqual(calls, ['async']);
  });

  it('can static import and dynamic import in the same bundle without creating a new bundle', async () => {
    let b = await bundle(
      path.join(
        __dirname,
        '/integration/sync-async/same-bundle-scope-hoisting.js',
      ),
      {mode: 'production'},
    );

    assertBundles(b, [
      {
        name: 'same-bundle-scope-hoisting.js',
        assets: [
          'same-bundle-scope-hoisting.js',
          'get-dep.js',
          'get-dep-2.js',
          'dep.js',
        ],
      },
    ]);

    assert.deepEqual(await await run(b), [42, 42, 42]);
  });

  it('can static import and dynamic import in the same bundle ancestry without creating a new bundle', async () => {
    let b = await bundle(
      path.join(
        __dirname,
        '/integration/sync-async/same-ancestry-scope-hoisting.js',
      ),
      {mode: 'production'},
    );

    assertBundles(b, [
      {
        name: 'same-ancestry-scope-hoisting.js',
        assets: [
          'bundle-manifest.js',
          'bundle-url.js',
          'cacheLoader.js',
          'dep.js',
          'js-loader.js',
          'JSRuntime.js',
          'JSRuntime.js',
          'relative-path.js',
          'same-ancestry-scope-hoisting.js',
        ],
      },
      {
        assets: ['get-dep.js'],
      },
    ]);

    assert.deepEqual(await run(b), [42, 42]);
  });

  it('loads another bundle from a dynamic import with a shared dependency only when necessary', async () => {
    let b = await bundle(
      path.join(__dirname, '/integration/sync-async-when-needed/index.js'),
      {mode: 'production'},
    );

    assertBundles(b, [
      {
        name: 'index.js',
        assets: [
          'index.js',
          'bundle-manifest.js',
          'bundle-url.js',
          'cacheLoader.js',
          'js-loader.js',
          'JSRuntime.js',
          'JSRuntime.js',
          'JSRuntime.js',
          'relative-path.js',
        ],
      },
      {assets: ['dep.js']},
      {assets: ['async-has-dep.js', 'dep.js', 'get-dep.js']},
      {assets: ['get-dep.js', 'JSRuntime.js']},
    ]);

    assert.deepEqual(await run(b), [42, 42]);
  });

  it('can static import and dynamic import in the same bundle when another bundle requires async', async () => {
    let b = await bundle(
      [
        'same-bundle-scope-hoisting.js',
        'get-dep-scope-hoisting.js',
      ].map(entry => path.join(__dirname, '/integration/sync-async/', entry)),
      {mode: 'production'},
    );

    assertBundles(b, [
      {
        assets: ['dep.js'],
      },
      {
        name: 'same-bundle-scope-hoisting.js',
        assets: [
          'same-bundle-scope-hoisting.js',
          'get-dep.js',
          'get-dep-2.js',
          'dep.js',
        ],
      },
      {
        name: 'get-dep-scope-hoisting.js',
        assets: [
          'bundle-manifest.js',
          'bundle-url.js',
          'cacheLoader.js',
          'get-dep-scope-hoisting.js',
          'js-loader.js',
          'JSRuntime.js',
          'JSRuntime.js',
          'relative-path.js',
        ],
      },
    ]);

    let bundles = b.getBundles();
    let sameBundle = bundles.find(
      b => b.name === 'same-bundle-scope-hoisting.js',
    );
    let getDep = bundles.find(b => b.name === 'get-dep-scope-hoisting.js');

    assert.deepEqual(await runBundle(b, sameBundle), [42, 42, 42]);
    assert.deepEqual(await runBundle(b, getDep), 42);
  });

  it("can share dependencies between a shared bundle and its sibling's descendants", async () => {
    let b = await bundle(
      path.join(
        __dirname,
        '/integration/shared-exports-for-sibling-descendant/scope-hoisting.js',
      ),
      {mode: 'production'},
    );

    assertBundles(b, [
      {
        assets: ['wraps.js', 'lodash.js'],
      },
      {
        assets: ['a.js', 'JSRuntime.js'],
      },
      {
        assets: ['child.js', 'JSRuntime.js'],
      },
      {
        assets: ['grandchild.js'],
      },
      {
        assets: ['b.js'],
      },
      {
        name: 'scope-hoisting.js',
        assets: [
          'bundle-manifest.js',
          'bundle-url.js',
          'cacheLoader.js',
          'scope-hoisting.js',
          'js-loader.js',
          'JSRuntime.js',
          'JSRuntime.js',
          'JSRuntime.js',
          'relative-path.js',
        ],
      },
    ]);

    assert.deepEqual(await run(b), [3, 5]);
  });

  it('deduplicates shared sibling assets between bundle groups', async () => {
    let b = await bundle(
      path.join(__dirname, '/integration/shared-sibling-scope-hoist/index.js'),
    );

    assert.deepEqual(await run(b), ['a', 'b', 'c']);
  });

  it('can run an entry bundle whose entry asset is present in another bundle', async () => {
    let b = await bundle(
      ['index.js', 'value.js'].map(basename =>
        path.join(__dirname, '/integration/sync-entry-shared', basename),
      ),
      {targets: {main: {context: 'node', distDir}}},
    );

    assertBundles(b, [
      {
        name: 'index.js',
        assets: ['index.js', 'JSRuntime.js'],
      },
      {name: 'value.js', assets: ['value.js']},
      {assets: ['async.js']},
    ]);

    assert.equal(await (await run(b)).default, 43);
  });

  it('can run an async bundle whose entry asset is present in another bundle', async () => {
    let b = await bundle(
      path.join(__dirname, '/integration/async-entry-shared/scope-hoisting.js'),
    );

    assertBundles(b, [
      {
        name: 'scope-hoisting.js',
        assets: [
          'scope-hoisting.js',
          'bundle-url.js',
          'cacheLoader.js',
          'js-loader.js',
          'JSRuntime.js',
          'JSRuntime.js',
        ],
      },
      {assets: ['value.js']},
      {assets: ['async.js']},
    ]);

    assert.deepEqual(await run(b), [42, 43]);
  });

  it('can run an async bundle that depends on a nonentry asset in a sibling', async () => {
    let b = await bundle(
      ['scope-hoisting.js', 'other-entry.js'].map(basename =>
        path.join(
          __dirname,
          '/integration/async-entry-shared-sibling',
          basename,
        ),
      ),
    );

    assertBundles(b, [
      {
        name: 'scope-hoisting.js',
        assets: [
          'scope-hoisting.js',
          'bundle-url.js',
          'cacheLoader.js',
          'js-loader.js',
          'JSRuntime.js',
        ],
      },
      {
        name: 'other-entry.js',
        assets: [
          'other-entry.js',
          'bundle-url.js',
          'cacheLoader.js',
          'js-loader.js',
          'JSRuntime.js',
        ],
      },
      {assets: ['a.js', 'value.js']},
      {assets: ['b.js']},
    ]);

    assert.deepEqual(await run(b), 43);
  });

  it('correctly updates dependencies when a specifier is added', async function() {
    let testDir = path.join(
      __dirname,
      '/integration/scope-hoisting/es6/cache-add-specifier',
    );

    let b = bundler(path.join(testDir, 'a.js'), {
      inputFS: overlayFS,
      outputFS: overlayFS,
    });

    let subscription = await b.watch();

    let bundleEvent = await getNextBuild(b);
    assert(bundleEvent.type === 'buildSuccess');
    let output = await run(bundleEvent.bundleGraph);
    assert.deepEqual(output, 'foo');

    await overlayFS.mkdirp(testDir);
    await overlayFS.copyFile(
      path.join(testDir, 'a.1.js'),
      path.join(testDir, 'a.js'),
    );

    bundleEvent = await getNextBuild(b);
    assert(bundleEvent.type === 'buildSuccess');
    output = await run(bundleEvent.bundleGraph);
    assert.deepEqual(output, 'foobar');

    await subscription.unsubscribe();
  });

  it('should not rewrite this in arrow function class properties', async function() {
    let b = await bundle(
      path.join(__dirname, 'integration/js-class-this-esm/a.js'),
    );
    let res = await run(b);
    assert.deepEqual(res, 'x: 123');
  });

  it('should insert the prelude for sibling bundles referenced in HTML', async function() {
    let b = await bundle(
      path.join(
        __dirname,
        'integration/scope-hoisting/es6/sibling-dependencies/index.html',
      ),
    );
    let res = await run(b);
    assert.equal(res, 'a');
  });
});<|MERGE_RESOLUTION|>--- conflicted
+++ resolved
@@ -1,11 +1,7 @@
 import assert from 'assert';
 import path from 'path';
 import nullthrows from 'nullthrows';
-<<<<<<< HEAD
-import {escapeMarkdown, normalizePath} from '@parcel/utils';
-=======
-import {md} from '@parcel/diagnostic';
->>>>>>> a2eb5b52
+import {md, normalizePath} from '@parcel/utils';
 import {
   assertBundles,
   assertDependencyWasDeferred,
@@ -440,17 +436,9 @@
       let source = path.normalize(
         'integration/scope-hoisting/es6/re-export-exclude-default/a.js',
       );
-<<<<<<< HEAD
-      let message = escapeMarkdown(
-        `${normalizePath(
-          'integration/scope-hoisting/es6/re-export-exclude-default/b.js',
-        )} does not export 'default'`,
-      );
-=======
-      let message = md`${path.normalize(
+      let message = md`${normalizePath(
         'integration/scope-hoisting/es6/re-export-exclude-default/b.js',
       )} does not export 'default'`;
->>>>>>> a2eb5b52
       await assert.rejects(() => bundle(path.join(__dirname, source)), {
         name: 'BuildError',
         message,
@@ -483,13 +471,8 @@
       let source = path.normalize(
         'integration/scope-hoisting/es6/re-export-missing/a.js',
       );
-<<<<<<< HEAD
-      let message = `${escapeMarkdown(
-        normalizePath('integration/scope-hoisting/es6/re-export-missing/c.js'),
-=======
-      let message = md`${path.normalize(
+      let message = md`${normalizePath(
         'integration/scope-hoisting/es6/re-export-missing/c.js',
->>>>>>> a2eb5b52
       )} does not export 'foo'`;
       await assert.rejects(() => bundle(path.join(__dirname, source)), {
         name: 'BuildError',
@@ -1478,11 +1461,7 @@
 
       it('throws an error for missing exports for dynamic import: destructured await assignment', async function() {
         let source = 'await-assignment-error.js';
-<<<<<<< HEAD
-        let message = escapeMarkdown(`./async.js does not export 'missing'`);
-=======
         let message = `async.js does not export 'missing'`;
->>>>>>> a2eb5b52
         await assert.rejects(
           () =>
             bundle(
@@ -1523,11 +1502,7 @@
 
       it('throws an error for missing exports for dynamic import: destructured await declaration', async function() {
         let source = 'await-declaration-error.js';
-<<<<<<< HEAD
-        let message = escapeMarkdown(`./async.js does not export 'missing'`);
-=======
         let message = `async.js does not export 'missing'`;
->>>>>>> a2eb5b52
         await assert.rejects(
           () =>
             bundle(
@@ -1568,11 +1543,7 @@
 
       it('throws an error for missing exports for dynamic import: namespace await declaration', async function() {
         let source = 'await-declaration-namespace-error.js';
-<<<<<<< HEAD
-        let message = escapeMarkdown(`./async.js does not export 'missing'`);
-=======
         let message = `async.js does not export 'missing'`;
->>>>>>> a2eb5b52
         await assert.rejects(
           () =>
             bundle(
@@ -1613,11 +1584,7 @@
 
       it('throws an error for missing exports for dynamic import: destructured then', async function() {
         let source = 'then-error.js';
-<<<<<<< HEAD
-        let message = escapeMarkdown(`./async.js does not export 'missing'`);
-=======
         let message = `async.js does not export 'missing'`;
->>>>>>> a2eb5b52
         await assert.rejects(
           () =>
             bundle(
@@ -1658,11 +1625,7 @@
 
       it('throws an error for missing exports for dynamic import: namespace then', async function() {
         let source = 'then-namespace-error.js';
-<<<<<<< HEAD
-        let message = escapeMarkdown(`./async.js does not export 'missing'`);
-=======
         let message = `async.js does not export 'missing'`;
->>>>>>> a2eb5b52
         await assert.rejects(
           () =>
             bundle(
@@ -3217,17 +3180,9 @@
       let source = path.normalize(
         'integration/scope-hoisting/es6/unused-import-specifier/a.js',
       );
-<<<<<<< HEAD
-      let message = escapeMarkdown(
-        `${normalizePath(
-          'integration/scope-hoisting/es6/unused-import-specifier/b.js',
-        )} does not export 'unused'`,
-      );
-=======
-      let message = md`${path.normalize(
+      let message = md`${normalizePath(
         'integration/scope-hoisting/es6/unused-import-specifier/b.js',
       )} does not export 'unused'`;
->>>>>>> a2eb5b52
       await assert.rejects(() => bundle(path.join(__dirname, source)), {
         name: 'BuildError',
         message,
