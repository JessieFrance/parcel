// @flow strict-local

import type {
  AST,
  DependencyOptions,
  FilePath,
  FileCreateInvalidation,
  GenerateOutput,
  Transformer,
  TransformerResult,
  PackageName,
} from '@parcel/types';
import type {WorkerApi} from '@parcel/workers';
import type {
  Asset as AssetValue,
  TransformationRequest,
  RequestInvalidation,
  Config,
  DevDepRequest,
  ParcelOptions,
  ReportFn,
  AssetGroup,
  InternalFileCreateInvalidation,
  InternalDevDepOptions,
} from './types';
import type {LoadedPlugin} from './ParcelConfig';

import path from 'path';
import nullthrows from 'nullthrows';
import crypto from 'crypto';
import v8 from 'v8';
import {
  md5FromOrderedObject,
  objectSortedEntries,
} from '@parcel/utils';
import logger, {PluginLogger} from '@parcel/logger';
import {init as initSourcemaps} from '@parcel/source-map';
import ThrowableDiagnostic, {
  errorToDiagnostic,
  escapeMarkdown,
  md,
} from '@parcel/diagnostic';
import {SOURCEMAP_EXTENSIONS} from '@parcel/utils';
import {createDependency} from './Dependency';
import ParcelConfig from './ParcelConfig';
// TODO: eventually call path request as sub requests
import {ResolverRunner} from './requests/PathRequest';
import {
  Asset,
  MutableAsset,
  mutableAssetToUncommittedAsset,
} from './public/Asset';
import UncommittedAsset from './UncommittedAsset';
import {
  createAsset,
  getInvalidationId,
  getInvalidationHash,
} from './assetUtils';
import summarizeRequest from './summarizeRequest';
import PluginOptions from './public/PluginOptions';
import {PARCEL_VERSION, FILE_CREATE} from './constants';
import {optionsProxy} from './utils';
import {createBuildCache} from './buildCache';
import {createConfig} from './InternalConfig';
import PublicConfig from './public/Config';
import {invalidateOnFileCreateToInternal} from './utils';
import {
  type ProjectPath,
  fromProjectPath,
  fromProjectPathRelative,
  toProjectPathUnsafe,
  toProjectPath,
} from './projectPath';

type GenerateFunc = (input: UncommittedAsset) => Promise<GenerateOutput>;

export type TransformationOpts = {|
  options: ParcelOptions,
  config: ParcelConfig,
  report: ReportFn,
  request: TransformationRequest,
  workerApi: WorkerApi,
|};

export type ConfigRequest = {|
  id: string,
  includedFiles: Set<ProjectPath>,
  invalidateOnFileCreate: Array<InternalFileCreateInvalidation>,
  shouldInvalidateOnStartup: boolean,
|};

export type TransformationResult = {|
  assets: Array<AssetValue>,
  configRequests: Array<ConfigRequest>,
  invalidations: Array<RequestInvalidation>,
  invalidateOnFileCreate: Array<InternalFileCreateInvalidation>,
  devDepRequests: Array<DevDepRequest>,
|};

// A cache of plugin dependency hashes that we've already sent to the main thread.
// Automatically cleared before each build.
const pluginCache = createBuildCache();
const invalidatedPlugins = createBuildCache();

export default class Transformation {
  request: TransformationRequest;
  configs: Map<string, Config>;
  devDepRequests: Map<string, DevDepRequest>;
  options: ParcelOptions;
  pluginOptions: PluginOptions;
  workerApi: WorkerApi;
  parcelConfig: ParcelConfig;
  report: ReportFn;
  invalidations: Map<string, RequestInvalidation>;
  invalidateOnFileCreate: Array<InternalFileCreateInvalidation>;

  constructor({
    report,
    request,
    options,
    config,
    workerApi,
  }: TransformationOpts) {
    this.configs = new Map();
    this.parcelConfig = config;
    this.options = options;
    this.report = report;
    this.request = request;
    this.workerApi = workerApi;
    this.invalidations = new Map();
    this.invalidateOnFileCreate = [];
    this.devDepRequests = new Map();

    this.pluginOptions = new PluginOptions(
      optionsProxy(this.options, option => {
        let invalidation: RequestInvalidation = {
          type: 'option',
          key: option,
        };

        this.invalidations.set(getInvalidationId(invalidation), invalidation);
      }),
    );
  }

  async run(): Promise<TransformationResult> {
    await initSourcemaps;

    this.report({
      type: 'buildProgress',
      phase: 'transforming',
      filePath: fromProjectPath(
        this.options.projectRoot,
        this.request.filePath,
      ),
    });

    let asset: UncommittedAsset = await this.loadAsset();

    // Load existing sourcemaps
    if (SOURCEMAP_EXTENSIONS.has(asset.value.type)) {
      try {
        await asset.loadExistingSourcemap();
      } catch (err) {
        let filePath = fromProjectPath(
          this.options.projectRoot,
          this.request.filePath,
        );
        logger.verbose([
          {
            origin: '@parcel/core',
<<<<<<< HEAD
            message: `Could not load existing source map for ${escapeMarkdown(
              fromProjectPathRelative(asset.value.filePath),
=======
            message: md`Could not load existing source map for ${path.relative(
              this.options.projectRoot,
              asset.value.filePath,
>>>>>>> a2eb5b52
            )}`,
            filePath,
          },
          {
            origin: '@parcel/core',
            message: escapeMarkdown(err.message),
            filePath,
          },
        ]);
      }
    }

    for (let {moduleSpecifier, resolveFrom} of this.request.invalidDevDeps) {
      let key = `${moduleSpecifier}:${fromProjectPathRelative(resolveFrom)}`;
      if (!invalidatedPlugins.has(key)) {
        this.parcelConfig.invalidatePlugin(moduleSpecifier);
        this.options.packageManager.invalidate(
          moduleSpecifier,
          fromProjectPath(this.options.projectRoot, resolveFrom),
        );
        invalidatedPlugins.set(key, true);
      }
    }

    let pipeline = await this.loadPipeline(
      this.request.filePath,
      asset.value.isSource,
      asset.value.pipeline,
    );
    let results = await this.runPipelines(pipeline, asset);
    let assets = results.map(a => a.value);

    let configRequests = [...this.configs.values()]
      .filter(config => {
        // No need to send to the graph if there are no invalidations.
        return (
          config.includedFiles.size > 0 ||
          config.invalidateOnFileCreate.length > 0 ||
          config.shouldInvalidateOnStartup
        );
      })
      .map(config => ({
        id: config.id,
        includedFiles: config.includedFiles,
        invalidateOnFileCreate: config.invalidateOnFileCreate,
        shouldInvalidateOnStartup: config.shouldInvalidateOnStartup,
      }));

    let devDepRequests = [];
    for (let devDepRequest of this.devDepRequests.values()) {
      // If we've already sent a matching transformer + hash to the main thread during this build,
      // there's no need to repeat ourselves.
      let {moduleSpecifier, resolveFrom, hash} = devDepRequest;
      if (hash === pluginCache.get(moduleSpecifier)) {
        devDepRequests.push({moduleSpecifier, resolveFrom, hash});
      } else {
        pluginCache.set(moduleSpecifier, hash);
        devDepRequests.push(devDepRequest);
      }
    }

    return {
      assets,
      configRequests,
      invalidateOnFileCreate: this.invalidateOnFileCreate,
      invalidations: [...this.invalidations.values()],
      devDepRequests,
    };
  }

  async loadAsset(): Promise<UncommittedAsset> {
    let {
      filePath,
      env,
      code,
      pipeline,
      isSource: isSourceOverride,
      sideEffects,
      query,
    } = this.request;
    let {
      content,
      size,
      hash,
      isSource: summarizedIsSource,
    } = await summarizeRequest(this.options.inputFS, {
      filePath: fromProjectPath(this.options.projectRoot, filePath),
      code,
    });

    // Prefer `isSource` originating from the AssetRequest.
    let isSource = isSourceOverride ?? summarizedIsSource;

    // If the transformer request passed code rather than a filename,
    // use a hash as the base for the id to ensure it is unique.
    let idBase = code != null ? hash : fromProjectPathRelative(filePath);
    return new UncommittedAsset({
      idBase,
      value: createAsset({
        idBase,
        filePath,
        isSource,
        type: path.extname(fromProjectPathRelative(filePath)).slice(1),
        hash,
        pipeline,
        env,
        query,
        stats: {
          time: 0,
          size,
        },
        sideEffects,
      }),
      options: this.options,
      content,
      invalidations: this.invalidations,
      fileCreateInvalidations: this.invalidateOnFileCreate,
    });
  }

  async runPipelines(
    pipeline: Pipeline,
    initialAsset: UncommittedAsset,
  ): Promise<Array<UncommittedAsset>> {
    let initialType = initialAsset.value.type;
    let initialPipelineHash = await this.getPipelineHash(pipeline);
    let initialAssetCacheKey = this.getCacheKey(
      [initialAsset],
      await getInvalidationHash(this.request.invalidations, this.options), // TODO: should be per-pipeline
      initialPipelineHash,
    );
    let initialCacheEntry = await this.readFromCache(initialAssetCacheKey);

    let assets: Array<UncommittedAsset> =
      initialCacheEntry || (await this.runPipeline(pipeline, initialAsset));

    // Add dev dep requests for each transformer
    for (let transformer of pipeline.transformers) {
      await this.addDevDependency(
        {
          moduleSpecifier: transformer.name,
          resolveFrom: transformer.resolveFrom,
        },
        transformer,
      );
    }

    if (!initialCacheEntry) {
      let pipelineHash = await this.getPipelineHash(pipeline);
      let resultCacheKey = this.getCacheKey(
        [initialAsset],
        await getInvalidationHash(
          assets.flatMap(asset => asset.getInvalidations()),
          this.options,
        ),
        pipelineHash,
      );
      await this.writeToCache(resultCacheKey, assets, pipelineHash);
    }

    let finalAssets: Array<UncommittedAsset> = [];
    for (let asset of assets) {
      let nextPipeline;
      if (asset.value.type !== initialType) {
        nextPipeline = await this.loadNextPipeline({
          filePath: initialAsset.value.filePath,
          isSource: asset.value.isSource,
          newType: asset.value.type,
          newPipeline: asset.value.pipeline,
          currentPipeline: pipeline,
        });
      }

      if (nextPipeline) {
        let nextPipelineAssets = await this.runPipelines(nextPipeline, asset);
        finalAssets = finalAssets.concat(nextPipelineAssets);
      } else {
        finalAssets.push(asset);
      }
    }

    return finalAssets;
  }

  async getPipelineHash(pipeline: Pipeline): Promise<string> {
    let hash = crypto.createHash('md5');
    for (let transformer of pipeline.transformers) {
      let key = `${transformer.name}:${fromProjectPathRelative(
        transformer.resolveFrom,
      )}`;
      hash.update(
        this.request.devDeps.get(key) ??
          this.devDepRequests.get(key)?.hash ??
          '',
      );

      let config = this.configs.get(transformer.name);
      if (config) {
        hash.update(config.id);

        // If there is no result hash set by the transformer, default to hashing the included
        // files if any, otherwise try to hash the config result itself.
        if (config.resultHash == null) {
          if (config.includedFiles.size > 0) {
            hash.update(
              await getInvalidationHash(
                [...config.includedFiles].map(filePath => ({
                  type: 'file',
                  filePath,
                })),
                this.options,
              ),
            );
          } else if (config.result != null) {
            try {
              // $FlowFixMe
              hash.update(v8.serialize(config.result));
            } catch (err) {
              throw new ThrowableDiagnostic({
                diagnostic: {
                  message:
                    'Config result is not hashable because it contains non-serializable objects. Please use config.setResultHash to set the hash manually.',
                  origin: transformer.name,
                },
              });
            }
          }
        } else {
          hash.update(config.resultHash ?? '');
        }

        for (let devDep of config.devDeps) {
          let key = `${devDep.moduleSpecifier}:${fromProjectPathRelative(
            devDep.resolveFrom,
          )}`;
          hash.update(nullthrows(this.devDepRequests.get(key)).hash);
        }
      }
    }

    return hash.digest('hex');
  }

  async addDevDependency(
    opts: InternalDevDepOptions,
    transformer: LoadedPlugin<Transformer> | TransformerWithNameAndConfig,
  ): Promise<void> {
    let {moduleSpecifier, resolveFrom, invalidateParcelPlugin} = opts;
    let key = `${moduleSpecifier}:${fromProjectPathRelative(resolveFrom)}`;
    if (this.devDepRequests.has(key)) {
      return;
    }

    // If the request sent us a hash, we know the dev dep and all of its dependencies didn't change.
    // Reuse the same hash in the response. No need to send back invalidations as the request won't
    // be re-run anyway.
    let hash = this.request.devDeps.get(key);
    if (hash != null) {
      this.devDepRequests.set(key, {
        moduleSpecifier,
        resolveFrom,
        hash,
      });
      return;
    }

    // Ensure that the package manager has an entry for this resolution.
    await this.options.packageManager.resolve(
      moduleSpecifier,
      fromProjectPath(this.options.projectRoot, opts.resolveFrom),
    );
    let invalidations = this.options.packageManager.getInvalidations(
      moduleSpecifier,
      fromProjectPath(this.options.projectRoot, opts.resolveFrom),
    );

    // It is possible for a transformer to have multiple different hashes due to
    // different dependencies (e.g. conditional requires) so we must always
    // recompute the hash and compare rather than only sending a transformer
    // dev dependency once.
    hash = await getInvalidationHash(
      [...invalidations.invalidateOnFileChange].map(f => ({
        type: 'file',
        filePath: toProjectPath(this.options.projectRoot, f),
      })),
      this.options,
    );

    let devDepRequest: DevDepRequest = {
      moduleSpecifier,
      resolveFrom,
      hash,
      invalidateOnFileCreate: invalidations.invalidateOnFileCreate.map(i =>
        invalidateOnFileCreateToInternal(this.options.projectRoot, i),
      ),
      invalidateOnFileChange: new Set(
        [...invalidations.invalidateOnFileChange].map(f =>
          toProjectPath(this.options.projectRoot, f),
        ),
      ),
    };

    // Optionally also invalidate the parcel plugin that is loading the config
    // when this dev dep changes (e.g. to invalidate local caches).
    if (invalidateParcelPlugin) {
      devDepRequest.additionalInvalidations = [
        {
          moduleSpecifier: transformer.name,
          resolveFrom: transformer.resolveFrom,
        },
      ];
    }

    this.devDepRequests.set(key, devDepRequest);
  }

  async runPipeline(
    pipeline: Pipeline,
    initialAsset: UncommittedAsset,
  ): Promise<Array<UncommittedAsset>> {
    if (pipeline.transformers.length === 0) {
      return [initialAsset];
    }

    let initialType = initialAsset.value.type;
    let inputAssets = [initialAsset];
    let resultingAssets = [];
    let finalAssets = [];
    for (let transformer of pipeline.transformers) {
      resultingAssets = [];
      for (let asset of inputAssets) {
        if (
          asset.value.type !== initialType &&
          (await this.loadNextPipeline({
            filePath: initialAsset.value.filePath,
            isSource: asset.value.isSource,
            newType: asset.value.type,
            newPipeline: asset.value.pipeline,
            currentPipeline: pipeline,
          }))
        ) {
          finalAssets.push(asset);
          continue;
        }

        try {
          let transformerResults = await this.runTransformer(
            pipeline,
            asset,
            transformer.plugin,
            transformer.name,
            transformer.config,
          );

          for (let result of transformerResults) {
            resultingAssets.push(
              asset.createChildAsset(
                result,
                transformer.name,
                this.parcelConfig.filePath,
                transformer.configKeyPath,
              ),
            );
          }
        } catch (e) {
          throw new ThrowableDiagnostic({
            diagnostic: errorToDiagnostic(e, {
              origin: transformer.name,
              filePath: fromProjectPath(
                this.options.projectRoot,
                asset.value.filePath,
              ),
            }),
          });
        }
      }
      inputAssets = resultingAssets;
    }

    // Make assets with ASTs generate unless they are js assets and target uses
    // scope hoisting or we do CSS modules tree shaking. This parallelizes generation
    // and distributes work more evenly across workers than if one worker needed to
    // generate all assets in a large bundle during packaging.
    let generate = pipeline.generate;
    if (generate != null) {
      await Promise.all(
        resultingAssets
          .filter(
            asset =>
              asset.ast != null &&
              !(
                (asset.value.env.shouldScopeHoist &&
                  asset.value.type === 'js') ||
                (this.options.mode === 'production' &&
                  asset.value.type === 'css' &&
                  asset.value.symbols)
              ),
          )
          .map(async asset => {
            if (asset.isASTDirty) {
              let output = await generate(asset);
              asset.content = output.content;
              asset.mapBuffer = output.map?.toBuffer();
            }

            asset.clearAST();
          }),
      );
    }

    return finalAssets.concat(resultingAssets);
  }

  async readFromCache(cacheKey: string): Promise<?Array<UncommittedAsset>> {
    if (
      this.options.shouldDisableCache ||
      this.request.code != null ||
      this.request.invalidateReason & FILE_CREATE
    ) {
      return null;
    }

    let cachedAssets = await this.options.cache.get<Array<AssetValue>>(
      cacheKey,
    );
    if (!cachedAssets) {
      return null;
    }

    return Promise.all(
      cachedAssets.map(async (value: AssetValue) => {
        let content =
          value.contentKey != null
            ? this.options.cache.getStream(value.contentKey)
            : null;
        let mapBuffer =
          value.astKey != null
            ? await this.options.cache.getBlob<Buffer>(value.astKey)
            : null;
        let ast =
          value.astKey != null
            ? await this.options.cache.getBlob<AST>(value.astKey)
            : null;
        return new UncommittedAsset({
          value,
          options: this.options,
          content,
          mapBuffer,
          ast,
        });
      }),
    );
  }

  async writeToCache(
    cacheKey: string,
    assets: Array<UncommittedAsset>,
    pipelineHash: string,
  ): Promise<void> {
    await Promise.all(assets.map(asset => asset.commit(pipelineHash)));

    this.options.cache.set(
      cacheKey,
      assets.map(a => a.value),
    );
  }

  getCacheKey(
    assets: Array<UncommittedAsset>,
    invalidationHash: string,
    pipelineHash: string,
  ): string {
    let assetsKeyInfo = assets.map(a => ({
      filePath: a.value.filePath,
      pipeline: a.value.pipeline,
      hash: a.value.hash,
      uniqueKey: a.value.uniqueKey,
      query: a.value.query ? objectSortedEntries(a.value.query) : '',
    }));

    return md5FromOrderedObject({
      parcelVersion: PARCEL_VERSION,
      assets: assetsKeyInfo,
      env: this.request.env,
      invalidationHash,
      pipelineHash,
    });
  }

  async loadPipeline(
    filePath: ProjectPath,
    isSource: boolean,
    pipeline: ?string,
  ): Promise<Pipeline> {
    let transformers = await this.parcelConfig.getTransformers(
      filePath,
      pipeline,
      this.request.isURL,
    );

    for (let transformer of transformers) {
      let config = await this.loadTransformerConfig(
        filePath,
        transformer,
        isSource,
      );
      if (config) {
        this.configs.set(transformer.name, config);
      }
    }

    return {
      id: transformers.map(t => t.name).join(':'),
      transformers: transformers.map(transformer => ({
        name: transformer.name,
        resolveFrom: transformer.resolveFrom,
        config: this.configs.get(transformer.name)?.result,
        configKeyPath: transformer.keyPath,
        plugin: transformer.plugin,
      })),
      options: this.options,
      resolverRunner: new ResolverRunner({
        config: this.parcelConfig,
        options: this.options,
      }),

      pluginOptions: this.pluginOptions,
      workerApi: this.workerApi,
    };
  }

  async loadNextPipeline({
    filePath,
    isSource,
    newType,
    newPipeline,
    currentPipeline,
  }: {|
    filePath: ProjectPath,
    isSource: boolean,
    newType: string,
    newPipeline: ?string,
    currentPipeline: Pipeline,
  |}): Promise<?Pipeline> {
    let filePathRelative = fromProjectPathRelative(filePath);
    let nextFilePath = toProjectPathUnsafe(
      filePathRelative.slice(0, -path.extname(filePathRelative).length) +
        '.' +
        newType,
    );
    let nextPipeline = await this.loadPipeline(
      nextFilePath,
      isSource,
      newPipeline,
    );

    if (nextPipeline.id === currentPipeline.id) {
      return null;
    }

    return nextPipeline;
  }

  async loadTransformerConfig(
    filePath: ProjectPath,
    transformer: LoadedPlugin<Transformer>,
    isSource: boolean,
  ): Promise<?Config> {
    let loadConfig = transformer.plugin.loadConfig;
    if (!loadConfig) {
      return;
    }

    let config = createConfig({
      plugin: transformer.name,
      isSource,
      searchPath: filePath,
      env: this.request.env,
    });

    try {
      await loadConfig({
        config: new PublicConfig(config, this.options),
        options: new PluginOptions(this.options),
        logger: new PluginLogger({origin: transformer.name}),
      });
    } catch (e) {
      throw new ThrowableDiagnostic({
        diagnostic: errorToDiagnostic(e, {
          origin: transformer.name,
        }),
      });
    }

    for (let devDep of config.devDeps) {
      await this.addDevDependency(devDep, transformer);
    }

    return config;
  }

  async runTransformer(
    pipeline: Pipeline,
    asset: UncommittedAsset,
    transformer: Transformer,
    transformerName: string,
    preloadedConfig: ?Config,
  ): Promise<Array<TransformerResult>> {
    const logger = new PluginLogger({origin: transformerName});

    const resolve = async (from: FilePath, to: string): Promise<FilePath> => {
      let result: {|
        assetGroup: AssetGroup,
        invalidateOnFileCreate?: Array<FileCreateInvalidation>,
        invalidateOnFileChange?: Array<FilePath>,
      |} = nullthrows(
        await pipeline.resolverRunner.resolve(
          createDependency({
            env: asset.value.env,
            moduleSpecifier: to,
            sourcePath: toProjectPath(this.options.projectRoot, from),
          }),
        ),
      );

      if (result.invalidateOnFileCreate) {
        this.invalidateOnFileCreate.push(
          ...result.invalidateOnFileCreate.map(i =>
            invalidateOnFileCreateToInternal(this.options.projectRoot, i),
          ),
        );
      }

      if (result.invalidateOnFileChange) {
        for (let filePath of result.invalidateOnFileChange) {
          let invalidation = {
            type: 'file',
            filePath: toProjectPath(this.options.projectRoot, filePath),
          };

          this.invalidations.set(getInvalidationId(invalidation), invalidation);
        }
      }

      return fromProjectPath(
        this.options.projectRoot,
        result.assetGroup.filePath,
      );
    };

    // If an ast exists on the asset, but we cannot reuse it,
    // use the previous transform to generate code that we can re-parse.
    if (
      asset.ast &&
      asset.isASTDirty &&
      (!transformer.canReuseAST ||
        !transformer.canReuseAST({
          ast: asset.ast,
          options: pipeline.pluginOptions,
          logger,
        })) &&
      pipeline.generate
    ) {
      let output = await pipeline.generate(asset);
      asset.content = output.content;
      asset.mapBuffer = output.map?.toBuffer();
    }

    // Load config for the transformer.
    let config = preloadedConfig;

    // Parse if there is no AST available from a previous transform.
    if (!asset.ast && transformer.parse) {
      let ast = await transformer.parse({
        asset: new MutableAsset(asset),
        config,
        options: pipeline.pluginOptions,
        resolve,
        logger,
      });
      if (ast) {
        asset.setAST(ast);
        asset.isASTDirty = false;
      }
    }

    // Transform.
    let results = await normalizeAssets(
      this.options,
      // $FlowFixMe
      await transformer.transform({
        asset: new MutableAsset(asset),
        ast: asset.ast,
        config,
        options: pipeline.pluginOptions,
        resolve,
        logger,
      }),
    );

    // Create generate function that can be called later
    pipeline.generate = (input: UncommittedAsset): Promise<GenerateOutput> => {
      if (transformer.generate && input.ast) {
        let generated = transformer.generate({
          asset: new Asset(input),
          ast: input.ast,
          options: pipeline.pluginOptions,
          logger,
        });
        input.clearAST();
        return Promise.resolve(generated);
      }

      throw new Error(
        'Asset has an AST but no generate method is available on the transform',
      );
    };

    return results;
  }
}

type Pipeline = {|
  id: string,
  transformers: Array<TransformerWithNameAndConfig>,
  options: ParcelOptions,
  pluginOptions: PluginOptions,
  resolverRunner: ResolverRunner,
  workerApi: WorkerApi,
  generate?: GenerateFunc,
|};

type TransformerWithNameAndConfig = {|
  name: PackageName,
  plugin: Transformer,
  config: ?Config,
  configKeyPath: string,
  resolveFrom: ProjectPath,
|};

function normalizeAssets(
  options,
  results: Array<TransformerResult | MutableAsset>,
): Promise<Array<TransformerResult>> {
  return Promise.all(
    results.map<Promise<TransformerResult>>(async result => {
      if (!(result instanceof MutableAsset)) {
        return result;
      }

      let internalAsset = mutableAssetToUncommittedAsset(result);
      // $FlowFixMe - ignore id already on env
      return {
        ast: internalAsset.ast,
        content: await internalAsset.content,
        query: internalAsset.value.query,
        dependencies: ([...internalAsset.value.dependencies.values()].map(
          dep => {
            // eslint-disable-next-line no-unused-vars
            let {id, sourceAssetId, sourcePath, resolveFrom, ...rest} = dep;
            // $FlowFixMe this isn't really compatible with DependencyOptions
            return {
              ...rest,
              ...(resolveFrom != null
                ? {
                    resolveFrom: fromProjectPath(
                      options.projectRoot,
                      resolveFrom,
                    ),
                  }
                : null),
            };
          },
        ): Array<DependencyOptions>),
        env: internalAsset.value.env,
        filePath: result.filePath,
        isInline: result.isInline,
        isIsolated: result.isIsolated,
        map: await internalAsset.getMap(),
        meta: result.meta,
        pipeline: internalAsset.value.pipeline,
        // $FlowFixMe
        symbols: internalAsset.value.symbols,
        type: result.type,
        uniqueKey: internalAsset.value.uniqueKey,
      };
    }),
  );
}<|MERGE_RESOLUTION|>--- conflicted
+++ resolved
@@ -29,10 +29,7 @@
 import nullthrows from 'nullthrows';
 import crypto from 'crypto';
 import v8 from 'v8';
-import {
-  md5FromOrderedObject,
-  objectSortedEntries,
-} from '@parcel/utils';
+import {md5FromOrderedObject, objectSortedEntries} from '@parcel/utils';
 import logger, {PluginLogger} from '@parcel/logger';
 import {init as initSourcemaps} from '@parcel/source-map';
 import ThrowableDiagnostic, {
@@ -169,14 +166,8 @@
         logger.verbose([
           {
             origin: '@parcel/core',
-<<<<<<< HEAD
-            message: `Could not load existing source map for ${escapeMarkdown(
-              fromProjectPathRelative(asset.value.filePath),
-=======
-            message: md`Could not load existing source map for ${path.relative(
-              this.options.projectRoot,
+            message: md`Could not load existing source map for ${fromProjectPathRelative(
               asset.value.filePath,
->>>>>>> a2eb5b52
             )}`,
             filePath,
           },
