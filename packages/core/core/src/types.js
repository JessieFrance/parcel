// @flow strict-local

import type {
  ASTGenerator,
  BuildMode,
  BundleGroup,
  Engines,
  EnvironmentContext,
  EnvMap,
  FilePath,
  Glob,
  LogLevel,
  Meta,
  ModuleSpecifier,
  PackageName,
  ReporterEvent,
  Semver,
  ServerOptions,
  SourceLocation,
  Stats,
  Symbol,
  TargetSourceMapOptions,
  ConfigResult,
  OutputFormat,
  TargetDescriptor,
  HMROptions,
  QueryParameters,
  DetailedReportOptions,
} from '@parcel/types';
import type {SharedReference} from '@parcel/workers';
import type {FileSystem} from '@parcel/fs';
import type Cache from '@parcel/cache';
import type {PackageManager} from '@parcel/package-manager';
import type {ProjectPath} from './projectPath';

export type ParcelPluginNode = {|
  packageName: PackageName,
  resolveFrom: ProjectPath,
  keyPath: string,
|};

export type PureParcelConfigPipeline = $ReadOnlyArray<ParcelPluginNode>;
export type ExtendableParcelConfigPipeline = $ReadOnlyArray<
  ParcelPluginNode | '...',
>;

export type ProcessedParcelConfig = {|
  // TODO ProjectPath?
  extends?: PackageName | FilePath | Array<PackageName | FilePath>,
  resolvers?: PureParcelConfigPipeline,
  transformers?: {[Glob]: ExtendableParcelConfigPipeline, ...},
  bundler: ?ParcelPluginNode,
  namers?: PureParcelConfigPipeline,
  runtimes?: {[EnvironmentContext]: PureParcelConfigPipeline, ...},
  packagers?: {[Glob]: ParcelPluginNode, ...},
  optimizers?: {[Glob]: ExtendableParcelConfigPipeline, ...},
  reporters?: PureParcelConfigPipeline,
  validators?: {[Glob]: ExtendableParcelConfigPipeline, ...},
  filePath: ProjectPath,
  resolveFrom?: ProjectPath,
|};

export type Environment = {|
  id: string,
  context: EnvironmentContext,
  engines: Engines,
  includeNodeModules:
    | boolean
    | Array<PackageName>
    | {[PackageName]: boolean, ...},
  outputFormat: OutputFormat,
  isLibrary: boolean,
  shouldOptimize: boolean,
  shouldScopeHoist: boolean,
  sourceMap: ?TargetSourceMapOptions,
|};

export type Target = {|
  distEntry?: ?FilePath,
  distDir: ProjectPath,
  env: Environment,
  name: string,
  publicUrl: string,
  loc?: ?SourceLocation,
  pipeline?: string,
  source?: FilePath | Array<FilePath>,
|};

export type Dependency = {|
  id: string,
  moduleSpecifier: ModuleSpecifier,
  isAsync: boolean,
  isEntry: ?boolean,
  isOptional: boolean,
  isURL: boolean,
  isIsolated: boolean,
  loc: ?SourceLocation,
  env: Environment,
  meta: Meta,
  target: ?Target,
  sourceAssetId: ?string,
  sourcePath: ?ProjectPath,
  resolveFrom: ?ProjectPath,
  symbols: ?Map<
    Symbol,
    {|local: Symbol, loc: ?SourceLocation, isWeak: boolean, meta?: ?Meta|},
  >,
  pipeline?: ?string,
|};

export type Asset = {|
  id: string,
  committed: boolean,
  hash: ?string,
  filePath: ProjectPath,
  query: ?QueryParameters,
  type: string,
  dependencies: Map<string, Dependency>,
  isIsolated: boolean,
  isInline: boolean,
  isSplittable: ?boolean,
  isSource: boolean,
  env: Environment,
  meta: Meta,
  stats: Stats,
  contentKey: ?string,
  mapKey: ?string,
  outputHash: ?string,
  pipeline: ?string,
  astKey: ?string,
  astGenerator: ?ASTGenerator,
  symbols: ?Map<Symbol, {|local: Symbol, loc: ?SourceLocation, meta?: ?Meta|}>,
  sideEffects: boolean,
  uniqueKey: ?string,
  configPath?: ProjectPath,
  plugin: ?PackageName,
  configKeyPath?: string,
|};

export type InternalGlob = ProjectPath;

export type InternalFile = {|
  +filePath: ProjectPath,
  +hash?: string,
|};

export type FileInvalidation = {|
  type: 'file',
  filePath: ProjectPath,
|};

export type EnvInvalidation = {|
  type: 'env',
  key: string,
|};

export type OptionInvalidation = {|
  type: 'option',
  key: string,
|};

export type RequestInvalidation =
  | FileInvalidation
  | EnvInvalidation
  | OptionInvalidation;

export type InternalFileInvalidation = {|
  filePath: ProjectPath,
|};

export type InternalGlobInvalidation = {|
  glob: InternalGlob,
|};

export type InternalFileAboveInvalidation = {|
  fileName: string,
  aboveFilePath: ProjectPath,
|};

export type InternalFileCreateInvalidation =
  | InternalFileInvalidation
  | InternalGlobInvalidation
  | InternalFileAboveInvalidation;

export type DevDepRequest = {|
  moduleSpecifier: ModuleSpecifier,
  resolveFrom: ProjectPath,
  hash: string,
  invalidateOnFileCreate?: Array<InternalFileCreateInvalidation>,
  invalidateOnFileChange?: Set<ProjectPath>,
  additionalInvalidations?: Array<{|
    moduleSpecifier: ModuleSpecifier,
    resolveFrom: ProjectPath,
  |}>,
|};

export type ParcelOptions = {|
  entries: Array<ProjectPath>,
  entryRoot: ProjectPath,
  config?: ModuleSpecifier,
  defaultConfig?: ModuleSpecifier,
  env: EnvMap,
  targets: ?(Array<string> | {+[string]: TargetDescriptor, ...}),

  shouldDisableCache: boolean,
  cacheDir: FilePath,
  mode: BuildMode,
  hmrOptions: ?HMROptions,
  shouldContentHash: boolean,
  serveOptions: ServerOptions | false,
  shouldBuildLazily: boolean,
  shouldAutoInstall: boolean,
  logLevel: LogLevel,
  projectRoot: FilePath,
  shouldProfile: boolean,
  shouldPatchConsole: boolean,
  detailedReport?: ?DetailedReportOptions,

  inputFS: FileSystem,
  outputFS: FileSystem,
  cache: Cache,
  packageManager: PackageManager,

  instanceId: string,

  +defaultTargetOptions: {|
    +shouldOptimize: boolean,
    +shouldScopeHoist: boolean,
    +sourceMaps: boolean,
    +publicUrl: string,
    +distDir?: ProjectPath,
    +engines?: Engines,
  |},
|};

export type NodeId = string;

export type Edge<TEdgeType: string | null> = {|
  from: NodeId,
  to: NodeId,
  type: TEdgeType,
|};

export interface Node {
  id: string;
  +type: string;
  // $FlowFixMe
  value: any;
}

export type AssetNode = {|
  id: string,
  +type: 'asset',
  value: Asset,
  usedSymbols: Set<Symbol>,
  hasDeferred?: boolean,
  usedSymbolsDownDirty: boolean,
  usedSymbolsUpDirty: boolean,
  requested?: boolean,
|};

export type DependencyNode = {|
  id: string,
  type: 'dependency',
  value: Dependency,
  complete?: boolean,
  correspondingRequest?: string,
  deferred: boolean,
  /** dependency was deferred (= no used symbols (in immediate parents) & side-effect free) */
  hasDeferred?: boolean,
  usedSymbolsDown: Set<Symbol>,
  usedSymbolsUp: Set<Symbol>,
  usedSymbolsDownDirty: boolean,
  /** for the "up" pass, the parent asset needs to be updated */
  usedSymbolsUpDirtyUp: boolean,
  /** for the "up" pass, the dependency resolution asset needs to be updated */
  usedSymbolsUpDirtyDown: boolean,
  /** dependency was excluded (= no used symbols (globally) & side-effect free) */
  excluded: boolean,
|};

export type RootNode = {|id: string, +type: 'root', value: string | null|};

export type AssetRequestInput = {|
  name?: string, // AssetGraph name, needed so that different graphs can isolated requests since the results are not stored
  filePath: ProjectPath,
  env: Environment,
  isSource?: boolean,
  canDefer?: boolean,
  sideEffects?: boolean,
  code?: string,
  pipeline?: ?string,
  optionsRef: SharedReference,
  isURL?: boolean,
  query?: ?QueryParameters,
|};

export type AssetRequestResult = Array<Asset>;
// Asset group nodes are essentially used as placeholders for the results of an asset request
export type AssetGroup = $Rest<
  AssetRequestInput,
  {|optionsRef: SharedReference|},
>;
export type AssetGroupNode = {|
  id: string,
  +type: 'asset_group',
  value: AssetGroup,
  correspondingRequest?: string,
  /** this node was deferred (= no used symbols (in immediate parents) & side-effect free) */
  deferred?: boolean,
  hasDeferred?: boolean,
  usedSymbolsDownDirty: boolean,
|};

export type TransformationRequest = {|
  ...AssetGroup,
  invalidations: Array<RequestInvalidation>,
  invalidateReason: number,
  devDeps: Map<PackageName, string>,
  invalidDevDeps: Array<{|
    moduleSpecifier: ModuleSpecifier,
    resolveFrom: ProjectPath,
  |}>,
|};

export type DepPathRequestNode = {|
  id: string,
  +type: 'dep_path_request',
  value: Dependency,
|};

export type AssetRequestNode = {|
  id: string,
  +type: 'asset_request',
  value: AssetRequestInput,
|};

export type EntrySpecifierNode = {|
  id: string,
  +type: 'entry_specifier',
  value: ProjectPath,
  correspondingRequest?: string,
|};

export type Entry = {|
<<<<<<< HEAD
  filePath: ProjectPath,
  packagePath: ProjectPath,
=======
  filePath: FilePath,
  packagePath: FilePath,
  target?: string,
>>>>>>> a2eb5b52
|};

export type EntryFileNode = {|
  id: string,
  +type: 'entry_file',
  value: Entry,
  correspondingRequest?: string,
|};

export type AssetGraphNode =
  | AssetGroupNode
  | AssetNode
  | DependencyNode
  | EntrySpecifierNode
  | EntryFileNode
  | RootNode;

export type BundleGraphNode =
  | AssetNode
  | DependencyNode
  | EntrySpecifierNode
  | EntryFileNode
  | RootNode
  | BundleGroupNode
  | BundleNode;

export type InternalDevDepOptions = {|
  moduleSpecifier: ModuleSpecifier,
  resolveFrom: ProjectPath,
  invalidateParcelPlugin?: boolean,
|};

export type Config = {|
  id: string,
  isSource: boolean,
  searchPath: ProjectPath,
  env: Environment,
  resultHash: ?string,
  result: ConfigResult,
  includedFiles: Set<ProjectPath>,
  invalidateOnFileCreate: Array<InternalFileCreateInvalidation>,
  devDeps: Array<InternalDevDepOptions>,
  shouldInvalidateOnStartup: boolean,
|};

export type DepVersionRequestNode = {|
  id: string,
  +type: 'dep_version_request',
  value: DepVersionRequestDesc,
|};

export type DepVersionRequestDesc = {|
  moduleSpecifier: PackageName,
  resolveFrom: ProjectPath,
  result?: Semver,
|};

export type EntryRequest = {|
  specifier: ModuleSpecifier,
  result?: ProjectPath,
|};

export type EntryRequestNode = {|
  id: string,
  +type: 'entry_request',
  value: string,
|};

export type TargetRequestNode = {|
  id: string,
  +type: 'target_request',
  value: ProjectPath,
|};

export type CacheEntry = {|
  filePath: ProjectPath,
  env: Environment,
  hash: string,
  assets: Array<Asset>,
  // Initial assets, pre-post processing
  initialAssets: ?Array<Asset>,
|};

export type Bundle = {|
  id: string,
  publicId: ?string,
  hashReference: string,
  type: string,
  env: Environment,
  entryAssetIds: Array<string>,
  mainEntryId: ?string,
  isEntry: ?boolean,
  isInline: ?boolean,
  isSplittable: ?boolean,
  isPlaceholder?: boolean,
  target: Target,
  filePath: ?ProjectPath,
  name: ?string,
  displayName: ?string,
  pipeline: ?string,
  stats: Stats,
|};

export type BundleNode = {|
  id: string,
  +type: 'bundle',
  value: Bundle,
|};

export type BundleGroupNode = {|
  id: string,
  +type: 'bundle_group',
  value: BundleGroup,
|};

export type TransformationOpts = {|
  request: AssetGroup,
  optionsRef: SharedReference,
  configCachePath: string,
|};

export type ValidationOpts = {|
  requests: AssetGroup[],
  optionsRef: SharedReference,
  configCachePath: string,
|};

export type ReportFn = (event: ReporterEvent) => void;<|MERGE_RESOLUTION|>--- conflicted
+++ resolved
@@ -343,14 +343,9 @@
 |};
 
 export type Entry = {|
-<<<<<<< HEAD
   filePath: ProjectPath,
   packagePath: ProjectPath,
-=======
-  filePath: FilePath,
-  packagePath: FilePath,
   target?: string,
->>>>>>> a2eb5b52
 |};
 
 export type EntryFileNode = {|
