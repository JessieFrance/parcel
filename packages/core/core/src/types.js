--- conflicted
+++ resolved
@@ -355,10 +355,7 @@
   result: ConfigResult,
   includedFiles: Set<FilePath>,
   invalidateOnFileCreate: Array<FileCreateInvalidation>,
-<<<<<<< HEAD
   invalidateOnOptionChange: Set<string>,
-=======
->>>>>>> 59557ec2
   devDeps: Array<DevDepOptions>,
   shouldInvalidateOnStartup: boolean,
 |};
