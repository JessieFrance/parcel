// @flow strict-local
import type {Diagnostic} from '@parcel/diagnostic';
import type {
  Async,
  FileCreateInvalidation,
  FilePath,
  QueryParameters,
} from '@parcel/types';
import type {StaticRunOpts} from '../RequestTracker';
import type {AssetGroup, Dependency, ParcelOptions} from '../types';
import type {ConfigAndCachePath} from './ParcelConfigRequest';

import ThrowableDiagnostic, {
  errorToDiagnostic,
  escapeMarkdown,
  md,
} from '@parcel/diagnostic';
import {PluginLogger} from '@parcel/logger';
<<<<<<< HEAD
import {escapeMarkdown} from '@parcel/utils';
=======
import {relativePath} from '@parcel/utils';
>>>>>>> a2eb5b52
import nullthrows from 'nullthrows';
import path from 'path';
import URL from 'url';
import querystring from 'querystring';
import {report} from '../ReporterRunner';
import PublicDependency from '../public/Dependency';
import PluginOptions from '../public/PluginOptions';
import ParcelConfig from '../ParcelConfig';
import createParcelConfigRequest, {
  getCachedParcelConfig,
} from './ParcelConfigRequest';
import {invalidateOnFileCreateToInternal} from '../utils';
import {
  fromProjectPath,
  fromProjectPathRelative,
  toProjectPath,
} from '../projectPath';

export type PathRequest = {|
  id: string,
  +type: 'path_request',
  run: RunOpts => Async<?AssetGroup>,
  input: PathRequestInput,
|};

export type PathRequestInput = {|
  dependency: Dependency,
  name: string,
|};

type RunOpts = {|
  input: PathRequestInput,
  ...StaticRunOpts<?AssetGroup>,
|};

const type = 'path_request';
const QUERY_PARAMS_REGEX = /^([^\t\r\n\v\f?]*)(\?.*)?/;

export default function createPathRequest(
  input: PathRequestInput,
): PathRequest {
  return {
    id: input.dependency.id + ':' + input.name,
    type,
    run,
    input,
  };
}

async function run({input, api, options}: RunOpts) {
  let configResult = nullthrows(
    await api.runRequest<null, ConfigAndCachePath>(createParcelConfigRequest()),
  );
  let config = getCachedParcelConfig(configResult, options);
  let resolverRunner = new ResolverRunner({
    options,
    config,
  });
  let result: ?ResolverResult = await resolverRunner.resolve(input.dependency);

  if (result != null) {
    if (result.invalidateOnFileCreate) {
      for (let file of result.invalidateOnFileCreate) {
        api.invalidateOnFileCreate(
          invalidateOnFileCreateToInternal(options.projectRoot, file),
        );
      }
    }

    if (result.invalidateOnFileChange) {
      for (let filePath of result.invalidateOnFileChange) {
        let pp = toProjectPath(options.projectRoot, filePath);
        api.invalidateOnFileUpdate(pp);
        api.invalidateOnFileDelete(pp);
      }
    }

    api.invalidateOnFileDelete(result.assetGroup.filePath);
    return result.assetGroup;
  }
}

type ResolverRunnerOpts = {|
  config: ParcelConfig,
  options: ParcelOptions,
|};

type ResolverResult = {|
  assetGroup: AssetGroup,
  invalidateOnFileCreate?: Array<FileCreateInvalidation>,
  invalidateOnFileChange?: Array<FilePath>,
|};

export class ResolverRunner {
  config: ParcelConfig;
  options: ParcelOptions;
  pluginOptions: PluginOptions;

  constructor({config, options}: ResolverRunnerOpts) {
    this.config = config;
    this.options = options;
    this.pluginOptions = new PluginOptions(this.options);
  }

  async getThrowableDiagnostic(
    dependency: Dependency,
    message: string,
  ): Async<ThrowableDiagnostic> {
    let diagnostic: Diagnostic = {
      message,
      origin: '@parcel/core',
    };

    if (dependency.loc && dependency.sourcePath != null) {
      diagnostic.filePath = fromProjectPath(
        this.options.projectRoot,
        dependency.sourcePath,
      );
      diagnostic.codeFrame = {
        code: await this.options.inputFS.readFile(diagnostic.filePath, 'utf8'),
        codeHighlights: dependency.loc
          ? [{start: dependency.loc.start, end: dependency.loc.end}]
          : [],
      };
    }

    return new ThrowableDiagnostic({diagnostic});
  }

  async resolve(dependency: Dependency): Promise<?ResolverResult> {
    let dep = new PublicDependency(dependency, this.options);
    report({
      type: 'buildProgress',
      phase: 'resolving',
      dependency: dep,
    });

    let resolvers = await this.config.getResolvers();

    let pipeline;
    let filePath;
    let query: ?QueryParameters;
    let validPipelines = new Set(this.config.getNamedPipelines());
    if (
      // Don't consider absolute paths. Absolute paths are only supported for entries,
      // and include e.g. `C:\` on Windows, conflicting with pipelines.
      !path.isAbsolute(dependency.moduleSpecifier) &&
      dependency.moduleSpecifier.includes(':')
    ) {
      [pipeline, filePath] = dependency.moduleSpecifier.split(':');
      if (!validPipelines.has(pipeline)) {
        if (dep.isURL) {
          // This may be a url protocol or scheme rather than a pipeline, such as
          // `url('http://example.com/foo.png')`
          return null;
        } else {
          throw await this.getThrowableDiagnostic(
            dependency,
            md`Unknown pipeline: ${pipeline}.`,
          );
        }
      }
    } else {
      if (dependency.isURL && dependency.moduleSpecifier.startsWith('//')) {
        // A protocol-relative URL, e.g `url('//example.com/foo.png')`
        return null;
      }
      filePath = dependency.moduleSpecifier;
    }

    let queryPart = null;
    if (dependency.isURL) {
      let parsed = URL.parse(filePath);
      if (typeof parsed.pathname !== 'string') {
        throw await this.getThrowableDiagnostic(
          dependency,
          md`Received URL without a pathname ${filePath}.`,
        );
      }
      filePath = decodeURIComponent(parsed.pathname);
      if (parsed.query != null) {
        queryPart = parsed.query;
      }
    } else {
      let matchesQuerystring = filePath.match(QUERY_PARAMS_REGEX);
      if (matchesQuerystring && matchesQuerystring[2] != null) {
        filePath = matchesQuerystring[1];
        queryPart = matchesQuerystring[2].substr(1);
      }
    }
    if (queryPart != null) {
      query = querystring.parse(queryPart);
    }

    // Entrypoints, convert ProjectPath in module specifier to absolute path
    if (dep.resolveFrom == null) {
      filePath = path.join(this.options.projectRoot, filePath);
    }
    let diagnostics: Array<Diagnostic> = [];
    for (let resolver of resolvers) {
      try {
        let result = await resolver.plugin.resolve({
          filePath,
          dependency: dep,
          options: this.pluginOptions,
          logger: new PluginLogger({origin: resolver.name}),
        });

        if (result) {
          if (result.meta) {
            dependency.meta = {
              ...dependency.meta,
              ...result.meta,
            };
          }

          if (result.isExcluded) {
            return null;
          }

          if (result.filePath != null) {
            return {
              assetGroup: {
                canDefer: result.canDefer,
                filePath: toProjectPath(
                  this.options.projectRoot,
                  result.filePath,
                ),
                query,
                sideEffects: result.sideEffects,
                code: result.code,
                env: dependency.env,
                pipeline: pipeline ?? dependency.pipeline,
                isURL: dependency.isURL,
              },
              invalidateOnFileCreate: result.invalidateOnFileCreate,
              invalidateOnFileChange: result.invalidateOnFileChange,
            };
          }

          if (result.diagnostics) {
            let errorDiagnostic = errorToDiagnostic(
              new ThrowableDiagnostic({diagnostic: result.diagnostics}),
              {
                origin: resolver.name,
                filePath,
              },
            );
            diagnostics.push(...errorDiagnostic);
          }
        }
      } catch (e) {
        // Add error to error map, we'll append these to the standard error if we can't resolve the asset
        let errorDiagnostic = errorToDiagnostic(e, {
          origin: resolver.name,
          filePath,
        });
        if (Array.isArray(errorDiagnostic)) {
          diagnostics.push(...errorDiagnostic);
        } else {
          diagnostics.push(errorDiagnostic);
        }

        break;
      }
    }

    if (dep.isOptional) {
      return null;
    }

    let resolveFrom = dependency.resolveFrom ?? dependency.sourcePath;
    let dir =
      resolveFrom != null
        ? escapeMarkdown(fromProjectPathRelative(resolveFrom))
        : '';
    let specifier = escapeMarkdown(dep.moduleSpecifier || '');

    let err: ThrowableDiagnostic = await this.getThrowableDiagnostic(
      dependency,
      md`Failed to resolve '${specifier}' ${dir ? `from '${dir}'` : ''}`,
    );

    // Merge diagnostics
    err.diagnostics.push(...diagnostics);
    // $FlowFixMe[prop-missing]
    err.code = 'MODULE_NOT_FOUND';

    throw err;
  }
}<|MERGE_RESOLUTION|>--- conflicted
+++ resolved
@@ -16,11 +16,6 @@
   md,
 } from '@parcel/diagnostic';
 import {PluginLogger} from '@parcel/logger';
-<<<<<<< HEAD
-import {escapeMarkdown} from '@parcel/utils';
-=======
-import {relativePath} from '@parcel/utils';
->>>>>>> a2eb5b52
 import nullthrows from 'nullthrows';
 import path from 'path';
 import URL from 'url';
