// @flow strict-local
import type {
  Async,
  FilePath,
  PackageName,
  RawParcelConfig,
  ResolvedParcelConfigFile,
} from '@parcel/types';
import type {StaticRunOpts} from '../RequestTracker';
import type {
  ExtendableParcelConfigPipeline,
  ParcelOptions,
  ProcessedParcelConfig,
} from '../types';

import {
  isDirectoryInside,
  md5FromObject,
  resolveConfig,
  validateSchema,
  findAlternativeNodeModules,
  findAlternativeFiles,
} from '@parcel/utils';
import ThrowableDiagnostic, {
  generateJSONCodeHighlights,
  escapeMarkdown,
  md,
} from '@parcel/diagnostic';
import {parse} from 'json5';
import path from 'path';
import invariant from 'assert';
import {toProjectPath} from '../projectPath';

import ParcelConfigSchema from '../ParcelConfig.schema';
import {optionsProxy} from '../utils';
import ParcelConfig from '../ParcelConfig';

type ConfigMap<K, V> = {[K]: V, ...};

export type ConfigAndCachePath = {|
  config: ProcessedParcelConfig,
  cachePath: string,
|};

type RunOpts = {|
  input: null,
  ...StaticRunOpts<ConfigAndCachePath>,
|};

export type ParcelConfigRequest = {|
  id: string,
  type: string,
  input: null,
  run: RunOpts => Async<ConfigAndCachePath>,
|};

type ParcelConfigChain = {|
  config: ProcessedParcelConfig,
  extendedFiles: Array<FilePath>,
|};

const type = 'parcel_config_request';

export default function createParcelConfigRequest(): ParcelConfigRequest {
  return {
    id: type,
    type,
    async run({api, options}: RunOpts): Promise<ConfigAndCachePath> {
      let {
        config,
        extendedFiles,
        usedDefault,
      }: {|
        ...ParcelConfigChain,
        usedDefault: boolean,
      |} = await loadParcelConfig(
        optionsProxy(options, api.invalidateOnOptionChange),
      );

      api.invalidateOnFileUpdate(config.filePath);
      api.invalidateOnFileDelete(config.filePath);

      for (let filePath of extendedFiles) {
        let pp = toProjectPath(options.projectRoot, filePath);
        api.invalidateOnFileUpdate(pp);
        api.invalidateOnFileDelete(pp);
      }

      if (usedDefault) {
        let resolveFrom = getResolveFrom(options);
        api.invalidateOnFileCreate({
          fileName: '.parcelrc',
          aboveFilePath: toProjectPath(options.projectRoot, resolveFrom),
        });
      }

      let cachePath = md5FromObject(config);
      await options.cache.set(cachePath, config);
      let result = {config, cachePath};
      // TODO: don't store config twice (once in the graph and once in a separate cache entry)
      api.storeResult(result);
      return result;
    },
    input: null,
  };
}

const parcelConfigCache = new Map();

export function clearParcelConfigCache() {
  parcelConfigCache.clear();
}

export function getCachedParcelConfig(
  result: ConfigAndCachePath,
  options: ParcelOptions,
): ParcelConfig {
  let {config: processedConfig, cachePath} = result;
  let config = parcelConfigCache.get(cachePath);
  if (config) {
    return config;
  }

  config = new ParcelConfig(processedConfig, options);

  parcelConfigCache.set(cachePath, config);
  return config;
}

export async function loadParcelConfig(
  options: ParcelOptions,
): Promise<{|...ParcelConfigChain, usedDefault: boolean|}> {
  let parcelConfig = await resolveParcelConfig(options);

  if (!parcelConfig) {
    throw new Error('Could not find a .parcelrc');
  }

  return parcelConfig;
}

export async function resolveParcelConfig(
  options: ParcelOptions,
): Promise<?{|...ParcelConfigChain, usedDefault: boolean|}> {
  let resolveFrom = getResolveFrom(options);
  let configPath =
    options.config != null
      ? (await options.packageManager.resolve(options.config, resolveFrom))
          .resolved
      : await resolveConfig(options.inputFS, resolveFrom, ['.parcelrc']);

  let usedDefault = false;
  if (configPath == null && options.defaultConfig != null) {
    usedDefault = true;
    configPath = (
      await options.packageManager.resolve(options.defaultConfig, resolveFrom)
    ).resolved;
  }

  if (configPath == null) {
    return null;
  }

  let contents;
  try {
    contents = await options.inputFS.readFile(configPath, 'utf8');
  } catch (e) {
    throw new ThrowableDiagnostic({
      diagnostic: {
        message: md`Could not find parcel config at ${path.relative(
          options.projectRoot,
          configPath,
        )}`,
        origin: '@parcel/core',
      },
    });
  }

  let {config, extendedFiles} = await parseAndProcessConfig(
    configPath,
    contents,
    options,
  );
  return {config, extendedFiles, usedDefault};
}

export function create(
  config: ResolvedParcelConfigFile,
  options: ParcelOptions,
): Promise<ParcelConfigChain> {
  return processConfigChain(config, config.filePath, options);
}

// eslint-disable-next-line require-await
export async function parseAndProcessConfig(
  configPath: FilePath,
  contents: string,
  options: ParcelOptions,
): Promise<ParcelConfigChain> {
  let config: RawParcelConfig;
  try {
    config = parse(contents);
  } catch (e) {
    let pos = {
      line: e.lineNumber,
      column: e.columnNumber,
    };
    throw new ThrowableDiagnostic({
      diagnostic: {
        message: `Failed to parse .parcelrc`,
        origin: '@parcel/core',

        filePath: configPath,
        language: 'json5',
        codeFrame: {
          code: contents,
          codeHighlights: [
            {
              start: pos,
              end: pos,
              message: escapeMarkdown(e.message),
            },
          ],
        },
      },
    });
  }
  return processConfigChain(config, configPath, options);
}

function processPipeline(
  options: ParcelOptions,
  pipeline: ?Array<PackageName>,
  keyPath: string,
  filePath: FilePath,
) {
  if (pipeline) {
    return pipeline.map((pkg, i) => {
      // $FlowFixMe
      if (pkg === '...') return pkg;

      return {
        packageName: pkg,
        resolveFrom: toProjectPath(options.projectRoot, filePath),
        keyPath: `${keyPath}/${i}`,
      };
    });
  }
}

function processMap(
  options: ParcelOptions,
  // $FlowFixMe
  map: ?ConfigMap<any, any>,
  keyPath: string,
  filePath: FilePath,
  // $FlowFixMe
): ConfigMap<any, any> | typeof undefined {
  if (!map) return undefined;

  // $FlowFixMe
  let res: ConfigMap<any, any> = {};
  for (let k in map) {
    if (typeof map[k] === 'string') {
      res[k] = {
        packageName: map[k],
        resolveFrom: toProjectPath(options.projectRoot, filePath),
        keyPath: `${keyPath}/${k}`,
      };
    } else {
      res[k] = processPipeline(options, map[k], `${keyPath}/${k}`, filePath);
    }
  }

  return res;
}

export function processConfig(
  options: ParcelOptions,
  configFile: ResolvedParcelConfigFile,
): ProcessedParcelConfig {
  return {
    extends: configFile.extends,
    filePath: toProjectPath(options.projectRoot, configFile.filePath),
    ...(configFile.resolveFrom != null
      ? {
          resolveFrom: toProjectPath(
            options.projectRoot,
            configFile.resolveFrom,
          ),
        }
      : {...null}),
    resolvers: processPipeline(
      options,
      configFile.resolvers,
      '/resolvers',
      configFile.filePath,
    ),
    transformers: processMap(
      options,
      configFile.transformers,
      '/transformers',
      configFile.filePath,
    ),
    bundler:
      configFile.bundler != null
        ? {
            packageName: configFile.bundler,
            resolveFrom: toProjectPath(
              options.projectRoot,
              configFile.filePath,
            ),
            keyPath: '/bundler',
          }
        : undefined,
    namers: processPipeline(
      options,
      configFile.namers,
      '/namers',
      configFile.filePath,
    ),
    runtimes: processMap(
      options,
      configFile.runtimes,
      '/runtimes',
      configFile.filePath,
    ),
    packagers: processMap(
      options,
      configFile.packagers,
      '/packagers',
      configFile.filePath,
    ),
    optimizers: processMap(
      options,
      configFile.optimizers,
      '/optimizers',
      configFile.filePath,
    ),
    reporters: processPipeline(
      options,
      configFile.reporters,
      '/reporters',
      configFile.filePath,
    ),
    validators: processMap(
      options,
      configFile.validators,
      '/validators',
      configFile.filePath,
    ),
  };
}

export async function processConfigChain(
  configFile: RawParcelConfig | ResolvedParcelConfigFile,
  filePath: FilePath,
  options: ParcelOptions,
): Promise<ParcelConfigChain> {
  // Validate config...
  let relativePath = path.relative(options.inputFS.cwd(), filePath);
  validateConfigFile(configFile, relativePath);

  // Process config...
  let config: ProcessedParcelConfig = processConfig(options, {
    filePath,
    ...configFile,
  });

  let extendedFiles: Array<FilePath> = [];
  if (configFile.extends != null) {
    let exts = Array.isArray(configFile.extends)
      ? configFile.extends
      : [configFile.extends];
    let errors = [];
    if (exts.length !== 0) {
      let extStartConfig;
      let i = 0;
      for (let ext of exts) {
        try {
          let key = Array.isArray(configFile.extends)
            ? `/extends/${i}`
            : '/extends';
          let resolved = await resolveExtends(ext, filePath, key, options);
          extendedFiles.push(resolved);
          let {
            extendedFiles: moreExtendedFiles,
            config: nextConfig,
          } = await processExtendedConfig(
            filePath,
            key,
            ext,
            resolved,
            options,
          );
          extendedFiles = extendedFiles.concat(moreExtendedFiles);
          extStartConfig = extStartConfig
            ? mergeConfigs(extStartConfig, nextConfig)
            : nextConfig;
        } catch (err) {
          errors.push(err);
        }

        i++;
      }

      // Merge with the inline config last
      if (extStartConfig) {
        config = mergeConfigs(extStartConfig, config);
      }
    }

    if (errors.length > 0) {
      throw new ThrowableDiagnostic({
        diagnostic: errors.flatMap(e => e.diagnostics),
      });
    }
  }

  return {config, extendedFiles};
}

export async function resolveExtends(
  ext: string,
  configPath: FilePath,
  extendsKey: string,
  options: ParcelOptions,
): Promise<FilePath> {
  if (ext.startsWith('.')) {
    return path.resolve(path.dirname(configPath), ext);
  } else {
    try {
      let {resolved} = await options.packageManager.resolve(ext, configPath);
      return options.inputFS.realpath(resolved);
    } catch (err) {
      let parentContents = await options.inputFS.readFile(configPath, 'utf8');
      let alternatives = await findAlternativeNodeModules(
        options.inputFS,
        ext,
        path.dirname(configPath),
      );
      throw new ThrowableDiagnostic({
        diagnostic: {
          message: `Cannot find extended parcel config`,
          origin: '@parcel/core',
          filePath: configPath,
          language: 'json5',
          codeFrame: {
            code: parentContents,
            codeHighlights: generateJSONCodeHighlights(parentContents, [
              {
                key: extendsKey,
                type: 'value',
                message: md`Cannot find module "${ext}"${
                  alternatives[0] ? `, did you mean "${alternatives[0]}"?` : ''
                }`,
              },
            ]),
          },
        },
      });
    }
  }
}

async function processExtendedConfig(
  configPath: FilePath,
  extendsKey: string,
  extendsSpecifier: string,
  resolvedExtendedConfigPath: FilePath,
  options: ParcelOptions,
): Promise<ParcelConfigChain> {
  let contents;
  try {
    contents = await options.inputFS.readFile(
      resolvedExtendedConfigPath,
      'utf8',
    );
  } catch (e) {
    let parentContents = await options.inputFS.readFile(configPath, 'utf8');
    let alternatives = await findAlternativeFiles(
      options.inputFS,
      extendsSpecifier,
      path.dirname(resolvedExtendedConfigPath),
    );
    throw new ThrowableDiagnostic({
      diagnostic: {
        message: 'Cannot find extended parcel config',
        origin: '@parcel/core',
        filePath: configPath,
        language: 'json5',
        codeFrame: {
          code: parentContents,
          codeHighlights: generateJSONCodeHighlights(parentContents, [
            {
              key: extendsKey,
              type: 'value',
<<<<<<< HEAD
              message: `"${extendsSpecifier}" does not exist${
                alternatives[0] ? `, did you mean "${alternatives[0]}"?` : ''
=======
              message: md`"${extendsSpecifier}" does not exist${
                alternatives[0] ? `, did you mean "./${alternatives[0]}"?` : ''
>>>>>>> a2eb5b52
              }`,
            },
          ]),
        },
      },
    });
  }

  return parseAndProcessConfig(resolvedExtendedConfigPath, contents, options);
}

export function validateConfigFile(
  config: RawParcelConfig | ResolvedParcelConfigFile,
  relativePath: FilePath,
) {
  validateNotEmpty(config, relativePath);

  validateSchema.diagnostic(
    ParcelConfigSchema,
    {data: config, filePath: relativePath},
    '@parcel/core',
    'Invalid Parcel Config',
  );
}

export function validateNotEmpty(
  config: RawParcelConfig | ResolvedParcelConfigFile,
  relativePath: FilePath,
) {
  invariant.notDeepStrictEqual(config, {}, `${relativePath} can't be empty`);
}

export function mergeConfigs(
  base: ProcessedParcelConfig,
  ext: ProcessedParcelConfig,
): ProcessedParcelConfig {
  return {
    filePath: ext.filePath,
    resolvers: mergePipelines(base.resolvers, ext.resolvers),
    transformers: mergeMaps(
      base.transformers,
      ext.transformers,
      mergePipelines,
    ),
    validators: mergeMaps(base.validators, ext.validators, mergePipelines),
    bundler: ext.bundler || base.bundler,
    namers: mergePipelines(base.namers, ext.namers),
    runtimes: mergeMaps(base.runtimes, ext.runtimes, mergePipelines),
    packagers: mergeMaps(base.packagers, ext.packagers),
    optimizers: mergeMaps(base.optimizers, ext.optimizers, mergePipelines),
    reporters: mergePipelines(base.reporters, ext.reporters),
  };
}

function getResolveFrom(options: ParcelOptions) {
  let cwd = options.inputFS.cwd();
  let dir = isDirectoryInside(cwd, options.projectRoot)
    ? cwd
    : options.projectRoot;
  return path.join(dir, 'index');
}

export function mergePipelines(
  base: ?ExtendableParcelConfigPipeline,
  ext: ?ExtendableParcelConfigPipeline,
  // $FlowFixMe
): any {
  if (ext == null) {
    return base ?? [];
  }

  if (base) {
    // Merge the base pipeline if a rest element is defined
    let spreadIndex = ext.indexOf('...');
    if (spreadIndex >= 0) {
      if (ext.filter(v => v === '...').length > 1) {
        throw new Error(
          'Only one spread element can be included in a config pipeline',
        );
      }

      return [
        ...ext.slice(0, spreadIndex),
        ...(base || []),
        ...ext.slice(spreadIndex + 1),
      ];
    }
  }

  return ext;
}

export function mergeMaps<K: string, V>(
  base: ?ConfigMap<K, V>,
  ext: ?ConfigMap<K, V>,
  merger?: (a: V, b: V) => V,
): ConfigMap<K, V> {
  if (!ext || Object.keys(ext).length === 0) {
    return base || {};
  }

  if (!base) {
    return ext;
  }

  let res: ConfigMap<K, V> = {};
  // Add the extension options first so they have higher precedence in the output glob map
  for (let k in ext) {
    //$FlowFixMe Flow doesn't correctly infer the type. See https://github.com/facebook/flow/issues/1736.
    let key: K = (k: any);
    res[key] =
      merger && base[key] != null ? merger(base[key], ext[key]) : ext[key];
  }

  // Add base options that aren't defined in the extension
  for (let k in base) {
    // $FlowFixMe
    let key: K = (k: any);
    if (res[key] == null) {
      res[key] = base[key];
    }
  }

  return res;
}<|MERGE_RESOLUTION|>--- conflicted
+++ resolved
@@ -495,13 +495,8 @@
             {
               key: extendsKey,
               type: 'value',
-<<<<<<< HEAD
-              message: `"${extendsSpecifier}" does not exist${
+              message: md`"${extendsSpecifier}" does not exist${
                 alternatives[0] ? `, did you mean "${alternatives[0]}"?` : ''
-=======
-              message: md`"${extendsSpecifier}" does not exist${
-                alternatives[0] ? `, did you mean "./${alternatives[0]}"?` : ''
->>>>>>> a2eb5b52
               }`,
             },
           ]),
