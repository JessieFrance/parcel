// @flow strict-local

import type {AbortSignal} from 'abortcontroller-polyfill/dist/cjs-ponyfill';
import type {
  Bundle as IBundle,
  Namer,
  FilePath,
  ConfigOutput,
} from '@parcel/types';
import type WorkerFarm, {SharedReference} from '@parcel/workers';
import type ParcelConfig from './ParcelConfig';
import type RequestTracker from './RequestTracker';
import type {Bundle as InternalBundle, ParcelOptions} from './types';

import assert from 'assert';
import path from 'path';
import nullthrows from 'nullthrows';
import {PluginLogger} from '@parcel/logger';
import ThrowableDiagnostic, {errorToDiagnostic} from '@parcel/diagnostic';
import AssetGraph from './AssetGraph';
import BundleGraph from './public/BundleGraph';
import InternalBundleGraph from './BundleGraph';
import MutableBundleGraph from './public/MutableBundleGraph';
import {Bundle, NamedBundle} from './public/Bundle';
import {report} from './ReporterRunner';
import dumpGraphToGraphViz from './dumpGraphToGraphViz';
import {normalizeSeparators, unique, md5FromOrderedObject} from '@parcel/utils';
import PluginOptions from './public/PluginOptions';
import applyRuntimes from './applyRuntimes';
import {PARCEL_VERSION} from './constants';
import {assertSignalNotAborted} from './utils';
import {deserialize, serialize} from './serializer';

type Opts = {|
  options: ParcelOptions,
  optionsRef: SharedReference,
  config: ParcelConfig,
  requestTracker: RequestTracker,
  workerFarm: WorkerFarm,
|};

export default class BundlerRunner {
  options: ParcelOptions;
  optionsRef: SharedReference;
  config: ParcelConfig;
  pluginOptions: PluginOptions;
  farm: WorkerFarm;
  requestTracker: RequestTracker;
  isBundling: boolean = false;

  constructor(opts: Opts) {
    this.options = opts.options;
    this.optionsRef = opts.optionsRef;
    this.config = opts.config;
    this.pluginOptions = new PluginOptions(this.options);
    this.farm = opts.workerFarm;
    this.requestTracker = opts.requestTracker;
  }

  async bundle(
    graph: AssetGraph,
    {signal}: {|signal: ?AbortSignal|},
  ): Promise<[InternalBundleGraph, Buffer]> {
    report({
      type: 'buildProgress',
      phase: 'bundling',
    });

    let {plugin: bundler} = await this.config.getBundler();

    let configResult: ?ConfigOutput;
    if (bundler.loadConfig != null) {
      try {
        configResult = await nullthrows(bundler.loadConfig)({
          options: this.pluginOptions,
          logger: new PluginLogger({origin: this.config.getBundlerName()}),
        });

        // TODO: add invalidations once bundling is a request
      } catch (e) {
        throw new ThrowableDiagnostic({
          diagnostic: errorToDiagnostic(e, this.config.getBundlerName()),
        });
      }
    }

    let cacheKey;
    if (
      !this.options.shouldDisableCache &&
      !this.requestTracker.hasInvalidRequests()
    ) {
      cacheKey = await this.getCacheKey(graph, configResult);
      let cachedBundleGraphBuffer;
      try {
        cachedBundleGraphBuffer = await this.options.cache.getBlob(cacheKey);
      } catch {
        // Cache miss
      }
      assertSignalNotAborted(signal);

      if (cachedBundleGraphBuffer) {
        return [deserialize(cachedBundleGraphBuffer), cachedBundleGraphBuffer];
      }
    }

    let internalBundleGraph = InternalBundleGraph.fromAssetGraph(graph);
    // $FlowFixMe
    await dumpGraphToGraphViz(internalBundleGraph._graph, 'before_bundle');
    let mutableBundleGraph = new MutableBundleGraph(
      internalBundleGraph,
      this.options,
    );

    try {
      await bundler.bundle({
        bundleGraph: mutableBundleGraph,
        config: configResult?.config,
        options: this.pluginOptions,
        logger: new PluginLogger({origin: this.config.getBundlerName()}),
      });
    } catch (e) {
      throw new ThrowableDiagnostic({
        diagnostic: errorToDiagnostic(e, this.config.getBundlerName()),
      });
    }
    assertSignalNotAborted(signal);

    // $FlowFixMe
    await dumpGraphToGraphViz(internalBundleGraph._graph, 'after_bundle');
    if (this.pluginOptions.mode === 'production') {
      try {
        await bundler.optimize({
          bundleGraph: mutableBundleGraph,
          config: configResult?.config,
          options: this.pluginOptions,
          logger: new PluginLogger({origin: this.config.getBundlerName()}),
        });
      } catch (e) {
        throw new ThrowableDiagnostic({
          diagnostic: errorToDiagnostic(e, this.config.getBundlerName()),
        });
      }
      assertSignalNotAborted(signal);

      // $FlowFixMe
      await dumpGraphToGraphViz(internalBundleGraph._graph, 'after_optimize');
    }

    await this.nameBundles(internalBundleGraph);

    await applyRuntimes({
      bundleGraph: internalBundleGraph,
      requestTracker: this.requestTracker,
      config: this.config,
      options: this.options,
      optionsRef: this.optionsRef,
      pluginOptions: this.pluginOptions,
    });
    assertSignalNotAborted(signal);
    // $FlowFixMe
    await dumpGraphToGraphViz(internalBundleGraph._graph, 'after_runtimes');

    let serializedBundleGraph = serialize(internalBundleGraph);
    if (cacheKey != null) {
      await this.options.cache.setBlob(cacheKey, serializedBundleGraph);
    }
    assertSignalNotAborted(signal);

    return [internalBundleGraph, serializedBundleGraph];
  }

  async getCacheKey(
    assetGraph: AssetGraph,
    configResult: ?ConfigOutput,
  ): Promise<string> {
    let name = this.config.getBundlerName();
    let {version} = await this.config.getBundler();

<<<<<<< HEAD
    return md5FromObject({
      // Missing namer name/version, runtime name/version (transformers used by runtime graph???), pluginOptions??
=======
    return md5FromOrderedObject({
>>>>>>> 478291ca
      parcelVersion: PARCEL_VERSION,
      name,
      version,
      hash: assetGraph.getHash(),
      config: configResult?.config,
      // TODO: remove once bundling is a request and we track options as invalidations.
      hmrOptions: this.options.hmrOptions,
    });
  }

  async nameBundles(bundleGraph: InternalBundleGraph): Promise<void> {
    let namers = await this.config.getNamers();
    let bundles = bundleGraph.getBundles();

    await Promise.all(
      bundles.map(bundle => this.nameBundle(namers, bundle, bundleGraph)),
    );

    let bundlePaths = bundles.map(b => b.filePath);
    assert.deepEqual(
      bundlePaths,
      unique(bundlePaths),
      'Bundles must have unique filePaths',
    );
  }

  async nameBundle(
    namers: Array<{|
      name: string,
      version: string,
      plugin: Namer,
      resolveFrom: FilePath,
      keyPath: string,
    |}>,
    internalBundle: InternalBundle,
    internalBundleGraph: InternalBundleGraph,
  ): Promise<void> {
    let bundle = Bundle.get(internalBundle, internalBundleGraph, this.options);
    let bundleGraph = new BundleGraph<IBundle>(
      internalBundleGraph,
      NamedBundle.get,
      this.options,
    );

    for (let namer of namers) {
      try {
        let name = await namer.plugin.name({
          bundle,
          bundleGraph,
          options: this.pluginOptions,
          logger: new PluginLogger({origin: namer.name}),
        });

        if (name != null) {
          if (path.extname(name).slice(1) !== bundle.type) {
            throw new Error(
              `Destination name ${name} extension does not match bundle type "${bundle.type}"`,
            );
          }

          let target = nullthrows(internalBundle.target);
          internalBundle.filePath = path.join(
            target.distDir,
            normalizeSeparators(name),
          );
          internalBundle.name = name;
          let {hashReference} = internalBundle;
          internalBundle.displayName = name.includes(hashReference)
            ? name.replace(hashReference, '[hash]')
            : name;

          return;
        }
      } catch (e) {
        throw new ThrowableDiagnostic({
          diagnostic: errorToDiagnostic(e, namer.name),
        });
      }
    }

    throw new Error('Unable to name bundle');
  }
}<|MERGE_RESOLUTION|>--- conflicted
+++ resolved
@@ -176,12 +176,7 @@
     let name = this.config.getBundlerName();
     let {version} = await this.config.getBundler();
 
-<<<<<<< HEAD
-    return md5FromObject({
-      // Missing namer name/version, runtime name/version (transformers used by runtime graph???), pluginOptions??
-=======
     return md5FromOrderedObject({
->>>>>>> 478291ca
       parcelVersion: PARCEL_VERSION,
       name,
       version,
