--- conflicted
+++ resolved
@@ -86,10 +86,7 @@
     canSkipSubrequest() {
       return false;
     },
-<<<<<<< HEAD
     getPreviousResult() {},
-=======
->>>>>>> 59557ec2
     getRequestResult() {},
     getSubRequests() {
       return [];
